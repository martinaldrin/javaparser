--- conflicted
+++ resolved
@@ -414,7 +414,6 @@
         return simplifiedParse(EXPLICIT_CONSTRUCTOR_INVOCATION_STMT, provider(statement));
     }
 
-<<<<<<< HEAD
     /**
      * Parses a qualified name (one that can have "."s in it) and returns it as a Name.
      *
@@ -425,6 +424,5 @@
     public static Name parseName(String qualifiedName) {
         return simplifiedParse(NAME, provider(qualifiedName));
     }
-=======
->>>>>>> 20dbe9d7
+
 }