--- conflicted
+++ resolved
@@ -23,10 +23,11 @@
 
 import static com.github.javaparser.Position.pos;
 
-<<<<<<< HEAD
-=======
+import java.util.List;
+
+import static com.github.javaparser.Position.pos;
+
 import java.util.EnumSet;
->>>>>>> 27e58254
 import java.util.List;
 
 import com.github.javaparser.Range;
@@ -46,13 +47,8 @@
         super(modifiers, name);
     }
 
-<<<<<<< HEAD
-    public AnnotationDeclaration(int modifiers, List<AnnotationExpr> annotations, String name,
+    public AnnotationDeclaration(EnumSet<Modifier> modifiers, List<AnnotationExpr> annotations, String name,
                                  List<BodyDeclaration<?>> members) {
-=======
-    public AnnotationDeclaration(EnumSet<Modifier> modifiers, List<AnnotationExpr> annotations, String name,
-                                 List<BodyDeclaration> members) {
->>>>>>> 27e58254
         super(annotations, modifiers, name, members);
     }
 
@@ -60,24 +56,13 @@
      * @deprecated prefer using Range objects.
      */
     @Deprecated
-<<<<<<< HEAD
-    public AnnotationDeclaration(int beginLine, int beginColumn, int endLine, int endColumn, int modifiers,
+    public AnnotationDeclaration(int beginLine, int beginColumn, int endLine, int endColumn, EnumSet<Modifier> modifiers,
                                  List<AnnotationExpr> annotations, String name, List<BodyDeclaration<?>> members) {
         this(new Range(pos(beginLine, beginColumn), pos(endLine, endColumn)), modifiers, annotations, name, members);
     }
     
-    public AnnotationDeclaration(Range range, int modifiers, List<AnnotationExpr> annotations, String name,
+    public AnnotationDeclaration(Range range, EnumSet<Modifier> modifiers, List<AnnotationExpr> annotations, String name,
                                  List<BodyDeclaration<?>> members) {
-=======
-    public AnnotationDeclaration(int beginLine, int beginColumn, int endLine, int endColumn,
-                                 EnumSet<Modifier> modifiers, List<AnnotationExpr> annotations, String name,
-                                 List<BodyDeclaration> members) {
-        this(new Range(pos(beginLine, beginColumn), pos(endLine, endColumn)), modifiers, annotations, name, members);
-    }
-    
-    public AnnotationDeclaration(Range range, EnumSet<Modifier> modifiers, List<AnnotationExpr> annotations,
-                                 String name, List<BodyDeclaration> members) {
->>>>>>> 27e58254
         super(range, annotations, modifiers, name, members);
     }
 
