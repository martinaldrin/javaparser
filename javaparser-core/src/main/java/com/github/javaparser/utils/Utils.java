/*
 * Copyright (C) 2007-2010 Júlio Vilmar Gesser.
 * Copyright (C) 2011, 2013-2016 The JavaParser Team.
 *
 * This file is part of JavaParser.
 *
 * JavaParser can be used either under the terms of
 * a) the GNU Lesser General Public License as published by
 *     the Free Software Foundation, either version 3 of the License, or
 *     (at your option) any later version.
 * b) the terms of the Apache License
 *
 * You should have received a copy of both licenses in LICENCE.LGPL and
 * LICENCE.APACHE. Please refer to those files for details.
 *
 * JavaParser is distributed in the hope that it will be useful,
 * but WITHOUT ANY WARRANTY; without even the implied warranty of
 * MERCHANTABILITY or FITNESS FOR A PARTICULAR PURPOSE.  See the
 * GNU Lesser General Public License for more details.
 */

package com.github.javaparser.utils;

import java.io.IOException;
import java.io.Reader;
import java.util.*;
import java.util.function.Predicate;
import java.util.function.Function;

/**
 * Any kind of utility.
 *
 * @author Federico Tomassetti
 */
public class Utils {
    public static final String EOL = System.getProperty("line.separator");

    public static final Predicate<String> STRING_NOT_EMPTY = s -> !s.isEmpty();

    /**
     * @deprecated This is no longer in use by JavaParser, please write your own replacement.
     */
    public static <T> List<T> ensureNotNull(List<T> list) {
        return list == null ? new ArrayList<>() : list;
    }

    public static <E> boolean isNullOrEmpty(Collection<E> collection) {
        return collection == null || collection.isEmpty();
    }


    public static <T> T assertNotNull(T o) {
        if (o == null) {
            throw new AssertionError("A reference was unexpectedly null.");
        }
        return o;
    }

    public static String assertNonEmpty(String string) {
        if (string == null || string.isEmpty()) {
            throw new AssertionError("A string was unexpectedly empty.");
        }
        return string;
    }

    /**
     * @return string with ASCII characters 10 and 13 replaced by the text "\n" and "\r".
     */
    public static String escapeEndOfLines(String string) {
        StringBuilder escapedString = new StringBuilder();
        for (char c : string.toCharArray()) {
            switch (c) {
                case '\n':
                    escapedString.append("\\n");
                    break;
                case '\r':
                    escapedString.append("\\r");
                    break;
                default:
                    escapedString.append(c);
            }
        }
        return escapedString.toString();
    }

    public static String readerToString(Reader reader) throws IOException {
        final StringBuilder result = new StringBuilder();
        final char[] buffer = new char[8 * 1024];
        int numChars;

        while ((numChars = reader.read(buffer, 0, buffer.length)) > 0) {
            result.append(buffer, 0, numChars);
        }

        return result.toString();
    }

    /**
     * Puts varargs in a mutable list.
     * This does not have the disadvantage of Arrays#asList that it has a static size.
     *
     * @deprecated This is no longer in use by JavaParser, please write your own replacement.
     */
    public static <T> List<T> arrayToList(T[] array) {
        List<T> list = new LinkedList<>();
        Collections.addAll(list, array);
        return list;
    }

    /**
     * @deprecated use screamingToCamelCase
     */
    public static String toCamelCase(String original) {
        return screamingToCamelCase(original);
    }

    /**
     * Transform a string to the camel case conversion.
     * <p>
     * For example "ABC_DEF" becomes "abcDef"
     */
    public static String screamingToCamelCase(String original) {
        StringBuilder sb = new StringBuilder();
        String[] parts = original.toLowerCase().split("_");
        for (int i = 0; i < parts.length; i++) {
            sb.append(i == 0 ? parts[i] : capitalize(parts[i]));
        }
        return sb.toString();
    }


    /**
     * @param input "aCamelCaseString"
     * @return "A_CAMEL_CASE_STRING"
     */
    public static String camelCaseToScreaming(String input) {
        if (input.isEmpty()) {
            return "";
        }
        StringBuilder scream = new StringBuilder(input.substring(0, 1).toUpperCase());
        for (char c : input.substring(1).toCharArray()) {
            if (Character.isUpperCase(c)) {
                scream.append("_");
            }
            scream.append(Character.toUpperCase(c));
        }
        return scream.toString();
    }

    /**
     * Return the next word of the string, in other words it stops when a space is encountered.
     */
    public static String nextWord(String string) {
        int index = 0;
        while (index < string.length() && !Character.isWhitespace(string.charAt(index))) {
            index++;
        }
        return string.substring(0, index);
    }

    /**
<<<<<<< HEAD
     * Make an indent by appending indentLevel tab characters to the builder.
     */
    public static StringBuilder indent(StringBuilder builder, int indentLevel) {
        for (int i = 0; i < indentLevel; i++) {
            builder.append("\t");
        }
        return builder;
=======
     * Capitalizes the first character in the string.
     */
    public static String capitalize(String s) {
        return stringTransformer(s, "capitalize", it -> it.toUpperCase());
    }

    /**
     * Lower-cases the first character in the string.
     */
    public static String decapitalize(String s) {
        return stringTransformer(s, "decapitalize", it -> it.toLowerCase());
    }

    private static String stringTransformer(String s, String operationDescription, Function<String, String> transformation) {
        if (s.isEmpty()) {
            throw new IllegalArgumentException(String.format("You cannot %s an empty string", operationDescription));
        }
        StringBuilder sb = new StringBuilder();
        sb.append(transformation.apply(s.substring(0, 1)));
        sb.append(s.substring(1));
        return sb.toString();
    }

    /**
     * Return true if the value is null, an empty Optional or an empty String.
     * @param value
     * @return
     */
    public static boolean valueIsNullOrEmpty(Object value) {
        if (value == null) {
            return true;
        }
        if (value instanceof Optional) {
            if (((Optional) value).isPresent()) {
                value = ((Optional) value).get();
            } else {
                return true;
            }
        }
        if (value instanceof Collection) {
            if (((Collection) value).isEmpty()) {
                return true;
            }
        }
        return false;
>>>>>>> 7535c4d5
    }
}<|MERGE_RESOLUTION|>--- conflicted
+++ resolved
@@ -159,7 +159,6 @@
     }
 
     /**
-<<<<<<< HEAD
      * Make an indent by appending indentLevel tab characters to the builder.
      */
     public static StringBuilder indent(StringBuilder builder, int indentLevel) {
@@ -167,7 +166,9 @@
             builder.append("\t");
         }
         return builder;
-=======
+    }
+
+    /**
      * Capitalizes the first character in the string.
      */
     public static String capitalize(String s) {
@@ -213,6 +214,5 @@
             }
         }
         return false;
->>>>>>> 7535c4d5
     }
 }