/*
 * Copyright (C) 2007-2010 Júlio Vilmar Gesser.
 * Copyright (C) 2011, 2013-2016 The JavaParser Team.
 *
 * This file is part of JavaParser.
 * 
 * JavaParser can be used either under the terms of
 * a) the GNU Lesser General Public License as published by
 *     the Free Software Foundation, either version 3 of the License, or
 *     (at your option) any later version.
 * b) the terms of the Apache License 
 *
 * You should have received a copy of both licenses in LICENCE.LGPL and
 * LICENCE.APACHE. Please refer to those files for details.
 *
 * JavaParser is distributed in the hope that it will be useful,
 * but WITHOUT ANY WARRANTY; without even the implied warranty of
 * MERCHANTABILITY or FITNESS FOR A PARTICULAR PURPOSE.  See the
 * GNU Lesser General Public License for more details.
 */
 
package com.github.javaparser.ast.expr;

import com.github.javaparser.Range;
import com.github.javaparser.ast.nodeTypes.NodeWithTypeArguments;
import com.github.javaparser.ast.type.Type;
import com.github.javaparser.ast.visitor.GenericVisitor;
import com.github.javaparser.ast.visitor.VoidVisitor;

import java.util.List;

import static com.github.javaparser.utils.Utils.ensureNotNull;

/**
 * @author Julio Vilmar Gesser
 */
public final class FieldAccessExpr extends Expression implements NodeWithTypeArguments<FieldAccessExpr> {

	private Expression scope;

	private List<Type<?>> typeArguments;

	private NameExpr field;

	public FieldAccessExpr() {
	}

	public FieldAccessExpr(final Expression scope, final String field) {
		setScope(scope);
		setField(field);
	}

	public FieldAccessExpr(final Range range, final Expression scope, final List<Type<?>> typeArguments, final String field) {
		super(range);
		setScope(scope);
		setTypeArguments(typeArguments);
		setField(field);
	}

	@Override public <R, A> R accept(final GenericVisitor<R, A> v, final A arg) {
		return v.visit(this, arg);
	}

	@Override public <A> void accept(final VoidVisitor<A> v, final A arg) {
		v.visit(this, arg);
	}

	public String getField() {
		return field.getName();
	}

	public NameExpr getFieldExpr() {
		return field;
	}

	public Expression getScope() {
		return scope;
	}

<<<<<<< HEAD
	public void setField(final String field) {
=======
    public List<Type<?>> getTypeArgs() {
        typeArgs = ensureNotNull(typeArgs);
        return typeArgs;
	}

	public FieldAccessExpr setField(final String field) {
>>>>>>> 498d5ad7
		setFieldExpr(new NameExpr(field));
		return this;
	}

	public FieldAccessExpr setFieldExpr(NameExpr field) {
		this.field = field;
		setAsParentNodeOf(this.field);
		return this;
	}

	public FieldAccessExpr setScope(final Expression scope) {
		this.scope = scope;
		setAsParentNodeOf(this.scope);
		return this;
	}

<<<<<<< HEAD

	@Override
	public List<Type<?>> getTypeArguments() {
		return typeArguments;
	}

	@Override
	public FieldAccessExpr setTypeArguments(final List<Type<?>> types) {
		this.typeArguments = types;
		setAsParentNodeOf(this.typeArguments);
=======
    public FieldAccessExpr setTypeArgs(final List<Type<?>> typeArgs) {
		this.typeArgs = typeArgs;
		setAsParentNodeOf(this.typeArgs);
>>>>>>> 498d5ad7
		return this;
	}
}<|MERGE_RESOLUTION|>--- conflicted
+++ resolved
@@ -77,16 +77,7 @@
 		return scope;
 	}
 
-<<<<<<< HEAD
 	public void setField(final String field) {
-=======
-    public List<Type<?>> getTypeArgs() {
-        typeArgs = ensureNotNull(typeArgs);
-        return typeArgs;
-	}
-
-	public FieldAccessExpr setField(final String field) {
->>>>>>> 498d5ad7
 		setFieldExpr(new NameExpr(field));
 		return this;
 	}
@@ -103,7 +94,6 @@
 		return this;
 	}
 
-<<<<<<< HEAD
 
 	@Override
 	public List<Type<?>> getTypeArguments() {
@@ -114,11 +104,6 @@
 	public FieldAccessExpr setTypeArguments(final List<Type<?>> types) {
 		this.typeArguments = types;
 		setAsParentNodeOf(this.typeArguments);
-=======
-    public FieldAccessExpr setTypeArgs(final List<Type<?>> typeArgs) {
-		this.typeArgs = typeArgs;
-		setAsParentNodeOf(this.typeArgs);
->>>>>>> 498d5ad7
 		return this;
 	}
 }