--- conflicted
+++ resolved
@@ -588,7 +588,6 @@
         printComment(n.getComment(), arg);
         printer.print("{");
         if (!isNullOrEmpty(n.getValues())) {
-<<<<<<< HEAD
             final boolean multiLine = doPrintAsArrayOfAnnotations(n);
             if (multiLine) {
                 printer.println();
@@ -615,53 +614,13 @@
             } else {
                 printer.print(" ");
             }
-=======
-            printFormattedArray(n, arg, doPrintAsArrayOfAnnotations(n));
->>>>>>> 283c17e0
-        }
-        printOrphanCommentsEnding(n);
-        printer.print("}");
+        }
     }
 
     private boolean doPrintAsArrayOfAnnotations(final ArrayInitializerExpr n) {
         return getOption(ConfigOption.INDENT_PRINT_ARRAYS_OF_ANNOTATIONS).isPresent() && n.getValues().stream().allMatch(s -> s instanceof AnnotationExpr);
     }
 
-<<<<<<< HEAD
-=======
-    private void printFormattedArray(final ArrayInitializerExpr n, final Void arg, final boolean multiline) {
-        if (multiline) {
-            printer.println();
-            printer.indent();
-            printer.indent();
-        } else {
-            printer.print(" ");
-        }
-
-        basicPrintArray(n, arg, multiline);
-        if (multiline) {
-            printer.println();
-            printer.unindent();
-            printer.unindent();
-        } else {
-            printer.print(" ");
-        }
-
-    }
-
-    private void basicPrintArray(final ArrayInitializerExpr n, final Void arg, boolean multiLIne) {
-        for (final Iterator<Expression> i = n.getValues().iterator(); i.hasNext(); ) {
-            final Expression expr = i.next();
-            expr.accept(this, arg);
-            if (i.hasNext()) {
-                printer.print(multiLIne ? "," : ", ");
-                if (multiLIne)
-                    printer.println();
-            }
-        }
-    }
-
->>>>>>> 283c17e0
     @Override
     public void visit(final VoidType n, final Void arg) {
         printOrphanCommentsBeforeThisChildNode(n);
