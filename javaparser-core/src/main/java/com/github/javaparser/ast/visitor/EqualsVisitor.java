/*
 * Copyright (C) 2007-2010 Júlio Vilmar Gesser.
 * Copyright (C) 2011, 2013-2016 The JavaParser Team.
 *
 * This file is part of JavaParser.
 *
 * JavaParser can be used either under the terms of
 * a) the GNU Lesser General Public License as published by
 *     the Free Software Foundation, either version 3 of the License, or
 *     (at your option) any later version.
 * b) the terms of the Apache License
 *
 * You should have received a copy of both licenses in LICENCE.LGPL and
 * LICENCE.APACHE. Please refer to those files for details.
 *
 * JavaParser is distributed in the hope that it will be useful,
 * but WITHOUT ANY WARRANTY; without even the implied warranty of
 * MERCHANTABILITY or FITNESS FOR A PARTICULAR PURPOSE.  See the
 * GNU Lesser General Public License for more details.
 */
package com.github.javaparser.ast.visitor;

import com.github.javaparser.ast.*;
import com.github.javaparser.ast.body.*;
import com.github.javaparser.ast.comments.BlockComment;
import com.github.javaparser.ast.comments.JavadocComment;
import com.github.javaparser.ast.comments.LineComment;
import com.github.javaparser.ast.expr.*;
import com.github.javaparser.ast.modules.*;
import com.github.javaparser.ast.stmt.*;
import com.github.javaparser.ast.type.*;
import java.util.List;
import java.util.Optional;

/**
 * A visitor that calculates deep node equality by comparing all properties and child nodes of the node.
 *
 * @author Julio Vilmar Gesser
 */
public class EqualsVisitor implements GenericVisitor<Boolean, Visitable> {

    private static final EqualsVisitor SINGLETON = new EqualsVisitor();

    public static boolean equals(final Node n, final Node n2) {
        return SINGLETON.nodeEquals(n, n2);
    }

    private EqualsVisitor() {
    // hide constructor
    }

    /**
     * Check for equality that can be applied to each kind of node,
     * to not repeat it in every method we store that here.
     */
    private boolean commonNodeEquality(Node n, Node n2) {
        if (!nodeEquals(n.getComment(), n2.getComment())) {
            return false;
        }
        return nodesEquals(n.getOrphanComments(), n2.getOrphanComments());
    }

    private <T extends Node> boolean nodesEquals(final List<T> nodes1, final List<T> nodes2) {
        if (nodes1 == null) {
            return nodes2 == null;
        } else if (nodes2 == null) {
            return false;
        }
        if (nodes1.size() != nodes2.size()) {
            return false;
        }
        for (int i = 0; i < nodes1.size(); i++) {
            if (!nodeEquals(nodes1.get(i), nodes2.get(i))) {
                return false;
            }
        }
        return true;
    }

    private <N extends Node> boolean nodesEquals(NodeList<N> n, NodeList<N> n2) {
        if (n == n2) {
            return true;
        }
        if (n == null || n2 == null) {
            return false;
        }
        if (n.size() != n2.size()) {
            return false;
        }
        for (int i = 0; i < n.size(); i++) {
            if (!nodeEquals(n.get(i), n2.get(i))) {
                return false;
            }
        }
        return true;
    }

    private <T extends Node> boolean nodeEquals(final T n, final T n2) {
        if (n == n2) {
            return true;
        }
        if (n == null || n2 == null) {
            return false;
        }
        if (n.getClass() != n2.getClass()) {
            return false;
        }
        if (!commonNodeEquality(n, n2)) {
            return false;
        }
        return n.accept(this, n2);
    }

    private <T extends Node> boolean nodeEquals(final Optional<T> n, final Optional<T> n2) {
        return nodeEquals(n.orElse(null), n2.orElse(null));
    }

    private <T extends Node> boolean nodesEquals(final Optional<NodeList<T>> n, final Optional<NodeList<T>> n2) {
        return nodesEquals(n.orElse(null), n2.orElse(null));
    }

    private boolean objEquals(final Object n, final Object n2) {
        if (n == n2) {
            return true;
        }
        if (n == null || n2 == null) {
            return false;
        }
        return n.equals(n2);
    }

    @Override
    public Boolean visit(final CompilationUnit n, final Visitable arg) {
        final CompilationUnit n2 = (CompilationUnit) arg;
        if (!nodesEquals(n.getImports(), n2.getImports()))
            return false;
        if (!nodeEquals(n.getModule(), n2.getModule()))
            return false;
        if (!nodeEquals(n.getPackageDeclaration(), n2.getPackageDeclaration()))
            return false;
        if (!nodesEquals(n.getTypes(), n2.getTypes()))
            return false;
        if (!nodeEquals(n.getComment(), n2.getComment()))
            return false;
        return true;
    }

    @Override
    public Boolean visit(final PackageDeclaration n, final Visitable arg) {
        final PackageDeclaration n2 = (PackageDeclaration) arg;
        if (!nodesEquals(n.getAnnotations(), n2.getAnnotations()))
            return false;
        if (!nodeEquals(n.getName(), n2.getName()))
            return false;
        if (!nodeEquals(n.getComment(), n2.getComment()))
            return false;
        return true;
    }

    @Override
    public Boolean visit(final TypeParameter n, final Visitable arg) {
        final TypeParameter n2 = (TypeParameter) arg;
        if (!nodeEquals(n.getName(), n2.getName()))
            return false;
        if (!nodesEquals(n.getTypeBound(), n2.getTypeBound()))
            return false;
        if (!nodesEquals(n.getAnnotations(), n2.getAnnotations()))
            return false;
        if (!nodeEquals(n.getComment(), n2.getComment()))
            return false;
        return true;
    }

    @Override
    public Boolean visit(final LineComment n, final Visitable arg) {
        final LineComment n2 = (LineComment) arg;
        if (!objEquals(n.getContent(), n2.getContent()))
            return false;
        if (!nodeEquals(n.getComment(), n2.getComment()))
            return false;
        return true;
    }

    @Override
    public Boolean visit(final BlockComment n, final Visitable arg) {
        final BlockComment n2 = (BlockComment) arg;
        if (!objEquals(n.getContent(), n2.getContent()))
            return false;
        if (!nodeEquals(n.getComment(), n2.getComment()))
            return false;
        return true;
    }

    @Override
    public Boolean visit(final ClassOrInterfaceDeclaration n, final Visitable arg) {
        final ClassOrInterfaceDeclaration n2 = (ClassOrInterfaceDeclaration) arg;
        if (!nodesEquals(n.getExtendedTypes(), n2.getExtendedTypes()))
            return false;
        if (!nodesEquals(n.getImplementedTypes(), n2.getImplementedTypes()))
            return false;
        if (!objEquals(n.isInterface(), n2.isInterface()))
            return false;
        if (!nodesEquals(n.getTypeParameters(), n2.getTypeParameters()))
            return false;
        if (!nodesEquals(n.getMembers(), n2.getMembers()))
            return false;
        if (!nodesEquals(n.getModifiers(), n2.getModifiers()))
            return false;
        if (!nodeEquals(n.getName(), n2.getName()))
            return false;
        if (!nodesEquals(n.getAnnotations(), n2.getAnnotations()))
            return false;
        if (!nodeEquals(n.getComment(), n2.getComment()))
            return false;
        return true;
    }

    @Override
    public Boolean visit(final EnumDeclaration n, final Visitable arg) {
        final EnumDeclaration n2 = (EnumDeclaration) arg;
        if (!nodesEquals(n.getEntries(), n2.getEntries()))
            return false;
        if (!nodesEquals(n.getImplementedTypes(), n2.getImplementedTypes()))
            return false;
        if (!nodesEquals(n.getMembers(), n2.getMembers()))
            return false;
        if (!nodesEquals(n.getModifiers(), n2.getModifiers()))
            return false;
        if (!nodeEquals(n.getName(), n2.getName()))
            return false;
        if (!nodesEquals(n.getAnnotations(), n2.getAnnotations()))
            return false;
        if (!nodeEquals(n.getComment(), n2.getComment()))
            return false;
        return true;
    }

    @Override
    public Boolean visit(final EnumConstantDeclaration n, final Visitable arg) {
        final EnumConstantDeclaration n2 = (EnumConstantDeclaration) arg;
        if (!nodesEquals(n.getArguments(), n2.getArguments()))
            return false;
        if (!nodesEquals(n.getClassBody(), n2.getClassBody()))
            return false;
        if (!nodeEquals(n.getName(), n2.getName()))
            return false;
        if (!nodesEquals(n.getAnnotations(), n2.getAnnotations()))
            return false;
        if (!nodeEquals(n.getComment(), n2.getComment()))
            return false;
        return true;
    }

    @Override
    public Boolean visit(final AnnotationDeclaration n, final Visitable arg) {
        final AnnotationDeclaration n2 = (AnnotationDeclaration) arg;
        if (!nodesEquals(n.getMembers(), n2.getMembers()))
            return false;
        if (!nodesEquals(n.getModifiers(), n2.getModifiers()))
            return false;
        if (!nodeEquals(n.getName(), n2.getName()))
            return false;
        if (!nodesEquals(n.getAnnotations(), n2.getAnnotations()))
            return false;
        if (!nodeEquals(n.getComment(), n2.getComment()))
            return false;
        return true;
    }

    @Override
    public Boolean visit(final AnnotationMemberDeclaration n, final Visitable arg) {
        final AnnotationMemberDeclaration n2 = (AnnotationMemberDeclaration) arg;
        if (!nodeEquals(n.getDefaultValue(), n2.getDefaultValue()))
            return false;
        if (!nodesEquals(n.getModifiers(), n2.getModifiers()))
            return false;
        if (!nodeEquals(n.getName(), n2.getName()))
            return false;
        if (!nodeEquals(n.getType(), n2.getType()))
            return false;
        if (!nodesEquals(n.getAnnotations(), n2.getAnnotations()))
            return false;
        if (!nodeEquals(n.getComment(), n2.getComment()))
            return false;
        return true;
    }

    @Override
    public Boolean visit(final FieldDeclaration n, final Visitable arg) {
        final FieldDeclaration n2 = (FieldDeclaration) arg;
        if (!nodesEquals(n.getModifiers(), n2.getModifiers()))
            return false;
        if (!nodesEquals(n.getVariables(), n2.getVariables()))
            return false;
        if (!nodesEquals(n.getAnnotations(), n2.getAnnotations()))
            return false;
        if (!nodeEquals(n.getComment(), n2.getComment()))
            return false;
        return true;
    }

    @Override
    public Boolean visit(final VariableDeclarator n, final Visitable arg) {
        final VariableDeclarator n2 = (VariableDeclarator) arg;
        if (!nodeEquals(n.getInitializer(), n2.getInitializer()))
            return false;
        if (!nodeEquals(n.getName(), n2.getName()))
            return false;
        if (!nodeEquals(n.getType(), n2.getType()))
            return false;
        if (!nodeEquals(n.getComment(), n2.getComment()))
            return false;
        return true;
    }

    @Override
    public Boolean visit(final ConstructorDeclaration n, final Visitable arg) {
        final ConstructorDeclaration n2 = (ConstructorDeclaration) arg;
        if (!nodeEquals(n.getBody(), n2.getBody()))
            return false;
        if (!nodesEquals(n.getModifiers(), n2.getModifiers()))
            return false;
        if (!nodeEquals(n.getName(), n2.getName()))
            return false;
        if (!nodesEquals(n.getParameters(), n2.getParameters()))
            return false;
        if (!nodeEquals(n.getReceiverParameter(), n2.getReceiverParameter()))
            return false;
        if (!nodesEquals(n.getThrownExceptions(), n2.getThrownExceptions()))
            return false;
        if (!nodesEquals(n.getTypeParameters(), n2.getTypeParameters()))
            return false;
        if (!nodesEquals(n.getAnnotations(), n2.getAnnotations()))
            return false;
        if (!nodeEquals(n.getComment(), n2.getComment()))
            return false;
        return true;
    }

    @Override
    public Boolean visit(final MethodDeclaration n, final Visitable arg) {
        final MethodDeclaration n2 = (MethodDeclaration) arg;
        if (!nodeEquals(n.getBody(), n2.getBody()))
            return false;
        if (!nodeEquals(n.getType(), n2.getType()))
            return false;
        if (!nodesEquals(n.getModifiers(), n2.getModifiers()))
            return false;
        if (!nodeEquals(n.getName(), n2.getName()))
            return false;
        if (!nodesEquals(n.getParameters(), n2.getParameters()))
            return false;
        if (!nodeEquals(n.getReceiverParameter(), n2.getReceiverParameter()))
            return false;
        if (!nodesEquals(n.getThrownExceptions(), n2.getThrownExceptions()))
            return false;
        if (!nodesEquals(n.getTypeParameters(), n2.getTypeParameters()))
            return false;
        if (!nodesEquals(n.getAnnotations(), n2.getAnnotations()))
            return false;
        if (!nodeEquals(n.getComment(), n2.getComment()))
            return false;
        return true;
    }

    @Override
    public Boolean visit(final Parameter n, final Visitable arg) {
        final Parameter n2 = (Parameter) arg;
        if (!nodesEquals(n.getAnnotations(), n2.getAnnotations()))
            return false;
        if (!objEquals(n.isVarArgs(), n2.isVarArgs()))
            return false;
        if (!nodesEquals(n.getModifiers(), n2.getModifiers()))
            return false;
        if (!nodeEquals(n.getName(), n2.getName()))
            return false;
        if (!nodeEquals(n.getType(), n2.getType()))
            return false;
        if (!nodesEquals(n.getVarArgsAnnotations(), n2.getVarArgsAnnotations()))
            return false;
        if (!nodeEquals(n.getComment(), n2.getComment()))
            return false;
        return true;
    }

    @Override
    public Boolean visit(final InitializerDeclaration n, final Visitable arg) {
        final InitializerDeclaration n2 = (InitializerDeclaration) arg;
        if (!nodeEquals(n.getBody(), n2.getBody()))
            return false;
        if (!objEquals(n.isStatic(), n2.isStatic()))
            return false;
        if (!nodesEquals(n.getAnnotations(), n2.getAnnotations()))
            return false;
        if (!nodeEquals(n.getComment(), n2.getComment()))
            return false;
        return true;
    }

    @Override
    public Boolean visit(final JavadocComment n, final Visitable arg) {
        final JavadocComment n2 = (JavadocComment) arg;
        if (!objEquals(n.getContent(), n2.getContent()))
            return false;
        if (!nodeEquals(n.getComment(), n2.getComment()))
            return false;
        return true;
    }

    @Override
    public Boolean visit(final ClassOrInterfaceType n, final Visitable arg) {
        final ClassOrInterfaceType n2 = (ClassOrInterfaceType) arg;
        if (!nodeEquals(n.getName(), n2.getName()))
            return false;
        if (!nodeEquals(n.getScope(), n2.getScope()))
            return false;
        if (!nodesEquals(n.getTypeArguments(), n2.getTypeArguments()))
            return false;
        if (!nodesEquals(n.getAnnotations(), n2.getAnnotations()))
            return false;
        if (!nodeEquals(n.getComment(), n2.getComment()))
            return false;
        return true;
    }

    @Override
    public Boolean visit(final PrimitiveType n, final Visitable arg) {
        final PrimitiveType n2 = (PrimitiveType) arg;
        if (!objEquals(n.getType(), n2.getType()))
            return false;
        if (!nodesEquals(n.getAnnotations(), n2.getAnnotations()))
            return false;
        if (!nodeEquals(n.getComment(), n2.getComment()))
            return false;
        return true;
    }

    @Override
    public Boolean visit(final ArrayType n, final Visitable arg) {
        final ArrayType n2 = (ArrayType) arg;
        if (!nodeEquals(n.getComponentType(), n2.getComponentType()))
            return false;
        if (!objEquals(n.getOrigin(), n2.getOrigin()))
            return false;
        if (!nodesEquals(n.getAnnotations(), n2.getAnnotations()))
            return false;
        if (!nodeEquals(n.getComment(), n2.getComment()))
            return false;
        return true;
    }

    @Override
    public Boolean visit(final ArrayCreationLevel n, final Visitable arg) {
        final ArrayCreationLevel n2 = (ArrayCreationLevel) arg;
        if (!nodesEquals(n.getAnnotations(), n2.getAnnotations()))
            return false;
        if (!nodeEquals(n.getDimension(), n2.getDimension()))
            return false;
        if (!nodeEquals(n.getComment(), n2.getComment()))
            return false;
        return true;
    }

    @Override
    public Boolean visit(final IntersectionType n, final Visitable arg) {
        final IntersectionType n2 = (IntersectionType) arg;
        if (!nodesEquals(n.getElements(), n2.getElements()))
            return false;
        if (!nodesEquals(n.getAnnotations(), n2.getAnnotations()))
            return false;
        if (!nodeEquals(n.getComment(), n2.getComment()))
            return false;
        return true;
    }

    @Override
    public Boolean visit(final UnionType n, final Visitable arg) {
        final UnionType n2 = (UnionType) arg;
        if (!nodesEquals(n.getElements(), n2.getElements()))
            return false;
        if (!nodesEquals(n.getAnnotations(), n2.getAnnotations()))
            return false;
        if (!nodeEquals(n.getComment(), n2.getComment()))
            return false;
        return true;
    }

    @Override
    public Boolean visit(final VoidType n, final Visitable arg) {
        final VoidType n2 = (VoidType) arg;
        if (!nodesEquals(n.getAnnotations(), n2.getAnnotations()))
            return false;
        if (!nodeEquals(n.getComment(), n2.getComment()))
            return false;
        return true;
    }

    @Override
    public Boolean visit(final WildcardType n, final Visitable arg) {
        final WildcardType n2 = (WildcardType) arg;
        if (!nodeEquals(n.getExtendedType(), n2.getExtendedType()))
            return false;
        if (!nodeEquals(n.getSuperType(), n2.getSuperType()))
            return false;
        if (!nodesEquals(n.getAnnotations(), n2.getAnnotations()))
            return false;
        if (!nodeEquals(n.getComment(), n2.getComment()))
            return false;
        return true;
    }

    @Override
    public Boolean visit(final UnknownType n, final Visitable arg) {
        final UnknownType n2 = (UnknownType) arg;
        if (!nodesEquals(n.getAnnotations(), n2.getAnnotations()))
            return false;
        if (!nodeEquals(n.getComment(), n2.getComment()))
            return false;
        return true;
    }

    @Override
    public Boolean visit(final ArrayAccessExpr n, final Visitable arg) {
        final ArrayAccessExpr n2 = (ArrayAccessExpr) arg;
        if (!nodeEquals(n.getIndex(), n2.getIndex()))
            return false;
        if (!nodeEquals(n.getName(), n2.getName()))
            return false;
        if (!nodeEquals(n.getComment(), n2.getComment()))
            return false;
        return true;
    }

    @Override
    public Boolean visit(final ArrayCreationExpr n, final Visitable arg) {
        final ArrayCreationExpr n2 = (ArrayCreationExpr) arg;
        if (!nodeEquals(n.getElementType(), n2.getElementType()))
            return false;
        if (!nodeEquals(n.getInitializer(), n2.getInitializer()))
            return false;
        if (!nodesEquals(n.getLevels(), n2.getLevels()))
            return false;
        if (!nodeEquals(n.getComment(), n2.getComment()))
            return false;
        return true;
    }

    @Override
    public Boolean visit(final ArrayInitializerExpr n, final Visitable arg) {
        final ArrayInitializerExpr n2 = (ArrayInitializerExpr) arg;
        if (!nodesEquals(n.getValues(), n2.getValues()))
            return false;
        if (!nodeEquals(n.getComment(), n2.getComment()))
            return false;
        return true;
    }

    @Override
    public Boolean visit(final AssignExpr n, final Visitable arg) {
        final AssignExpr n2 = (AssignExpr) arg;
        if (!objEquals(n.getOperator(), n2.getOperator()))
            return false;
        if (!nodeEquals(n.getTarget(), n2.getTarget()))
            return false;
        if (!nodeEquals(n.getValue(), n2.getValue()))
            return false;
        if (!nodeEquals(n.getComment(), n2.getComment()))
            return false;
        return true;
    }

    @Override
    public Boolean visit(final BinaryExpr n, final Visitable arg) {
        final BinaryExpr n2 = (BinaryExpr) arg;
        if (!nodeEquals(n.getLeft(), n2.getLeft()))
            return false;
        if (!objEquals(n.getOperator(), n2.getOperator()))
            return false;
        if (!nodeEquals(n.getRight(), n2.getRight()))
            return false;
        if (!nodeEquals(n.getComment(), n2.getComment()))
            return false;
        return true;
    }

    @Override
    public Boolean visit(final CastExpr n, final Visitable arg) {
        final CastExpr n2 = (CastExpr) arg;
        if (!nodeEquals(n.getExpression(), n2.getExpression()))
            return false;
        if (!nodeEquals(n.getType(), n2.getType()))
            return false;
        if (!nodeEquals(n.getComment(), n2.getComment()))
            return false;
        return true;
    }

    @Override
    public Boolean visit(final ClassExpr n, final Visitable arg) {
        final ClassExpr n2 = (ClassExpr) arg;
        if (!nodeEquals(n.getType(), n2.getType()))
            return false;
        if (!nodeEquals(n.getComment(), n2.getComment()))
            return false;
        return true;
    }

    @Override
    public Boolean visit(final ConditionalExpr n, final Visitable arg) {
        final ConditionalExpr n2 = (ConditionalExpr) arg;
        if (!nodeEquals(n.getCondition(), n2.getCondition()))
            return false;
        if (!nodeEquals(n.getElseExpr(), n2.getElseExpr()))
            return false;
        if (!nodeEquals(n.getThenExpr(), n2.getThenExpr()))
            return false;
        if (!nodeEquals(n.getComment(), n2.getComment()))
            return false;
        return true;
    }

    @Override
    public Boolean visit(final EnclosedExpr n, final Visitable arg) {
        final EnclosedExpr n2 = (EnclosedExpr) arg;
        if (!nodeEquals(n.getInner(), n2.getInner()))
            return false;
        if (!nodeEquals(n.getComment(), n2.getComment()))
            return false;
        return true;
    }

    @Override
    public Boolean visit(final FieldAccessExpr n, final Visitable arg) {
        final FieldAccessExpr n2 = (FieldAccessExpr) arg;
        if (!nodeEquals(n.getName(), n2.getName()))
            return false;
        if (!nodeEquals(n.getScope(), n2.getScope()))
            return false;
        if (!nodesEquals(n.getTypeArguments(), n2.getTypeArguments()))
            return false;
        if (!nodeEquals(n.getComment(), n2.getComment()))
            return false;
        return true;
    }

    @Override
    public Boolean visit(final InstanceOfExpr n, final Visitable arg) {
        final InstanceOfExpr n2 = (InstanceOfExpr) arg;
        if (!nodeEquals(n.getExpression(), n2.getExpression()))
            return false;
        if (!nodeEquals(n.getType(), n2.getType()))
            return false;
        if (!nodeEquals(n.getComment(), n2.getComment()))
            return false;
        return true;
    }

    @Override
    public Boolean visit(final StringLiteralExpr n, final Visitable arg) {
        final StringLiteralExpr n2 = (StringLiteralExpr) arg;
        if (!objEquals(n.getValue(), n2.getValue()))
            return false;
        if (!nodeEquals(n.getComment(), n2.getComment()))
            return false;
        return true;
    }

    @Override
    public Boolean visit(final IntegerLiteralExpr n, final Visitable arg) {
        final IntegerLiteralExpr n2 = (IntegerLiteralExpr) arg;
        if (!objEquals(n.getValue(), n2.getValue()))
            return false;
        if (!nodeEquals(n.getComment(), n2.getComment()))
            return false;
        return true;
    }

    @Override
    public Boolean visit(final LongLiteralExpr n, final Visitable arg) {
        final LongLiteralExpr n2 = (LongLiteralExpr) arg;
        if (!objEquals(n.getValue(), n2.getValue()))
            return false;
        if (!nodeEquals(n.getComment(), n2.getComment()))
            return false;
        return true;
    }

    @Override
    public Boolean visit(final CharLiteralExpr n, final Visitable arg) {
        final CharLiteralExpr n2 = (CharLiteralExpr) arg;
        if (!objEquals(n.getValue(), n2.getValue()))
            return false;
        if (!nodeEquals(n.getComment(), n2.getComment()))
            return false;
        return true;
    }

    @Override
    public Boolean visit(final DoubleLiteralExpr n, final Visitable arg) {
        final DoubleLiteralExpr n2 = (DoubleLiteralExpr) arg;
        if (!objEquals(n.getValue(), n2.getValue()))
            return false;
        if (!nodeEquals(n.getComment(), n2.getComment()))
            return false;
        return true;
    }

    @Override
    public Boolean visit(final BooleanLiteralExpr n, final Visitable arg) {
        final BooleanLiteralExpr n2 = (BooleanLiteralExpr) arg;
        if (!objEquals(n.getValue(), n2.getValue()))
            return false;
        if (!nodeEquals(n.getComment(), n2.getComment()))
            return false;
        return true;
    }

    @Override
    public Boolean visit(final NullLiteralExpr n, final Visitable arg) {
        final NullLiteralExpr n2 = (NullLiteralExpr) arg;
        if (!nodeEquals(n.getComment(), n2.getComment()))
            return false;
        return true;
    }

    @Override
    public Boolean visit(final MethodCallExpr n, final Visitable arg) {
        final MethodCallExpr n2 = (MethodCallExpr) arg;
        if (!nodesEquals(n.getArguments(), n2.getArguments()))
            return false;
        if (!nodeEquals(n.getName(), n2.getName()))
            return false;
        if (!nodeEquals(n.getScope(), n2.getScope()))
            return false;
        if (!nodesEquals(n.getTypeArguments(), n2.getTypeArguments()))
            return false;
        if (!nodeEquals(n.getComment(), n2.getComment()))
            return false;
        return true;
    }

    @Override
    public Boolean visit(final NameExpr n, final Visitable arg) {
        final NameExpr n2 = (NameExpr) arg;
        if (!nodeEquals(n.getName(), n2.getName()))
            return false;
        if (!nodeEquals(n.getComment(), n2.getComment()))
            return false;
        return true;
    }

    @Override
    public Boolean visit(final ObjectCreationExpr n, final Visitable arg) {
        final ObjectCreationExpr n2 = (ObjectCreationExpr) arg;
        if (!nodesEquals(n.getAnonymousClassBody(), n2.getAnonymousClassBody()))
            return false;
        if (!nodesEquals(n.getArguments(), n2.getArguments()))
            return false;
        if (!nodeEquals(n.getScope(), n2.getScope()))
            return false;
        if (!nodeEquals(n.getType(), n2.getType()))
            return false;
        if (!nodesEquals(n.getTypeArguments(), n2.getTypeArguments()))
            return false;
        if (!nodeEquals(n.getComment(), n2.getComment()))
            return false;
        return true;
    }

    @Override
    public Boolean visit(final Name n, final Visitable arg) {
        final Name n2 = (Name) arg;
        if (!nodesEquals(n.getAnnotations(), n2.getAnnotations()))
            return false;
        if (!objEquals(n.getIdentifier(), n2.getIdentifier()))
            return false;
        if (!nodeEquals(n.getQualifier(), n2.getQualifier()))
            return false;
        if (!nodeEquals(n.getComment(), n2.getComment()))
            return false;
        return true;
    }

    @Override
    public Boolean visit(final SimpleName n, final Visitable arg) {
        final SimpleName n2 = (SimpleName) arg;
        if (!objEquals(n.getIdentifier(), n2.getIdentifier()))
            return false;
        if (!nodeEquals(n.getComment(), n2.getComment()))
            return false;
        return true;
    }

    @Override
    public Boolean visit(final ThisExpr n, final Visitable arg) {
        final ThisExpr n2 = (ThisExpr) arg;
        if (!nodeEquals(n.getClassExpr(), n2.getClassExpr()))
            return false;
        if (!nodeEquals(n.getComment(), n2.getComment()))
            return false;
        return true;
    }

    @Override
    public Boolean visit(final SuperExpr n, final Visitable arg) {
        final SuperExpr n2 = (SuperExpr) arg;
        if (!nodeEquals(n.getClassExpr(), n2.getClassExpr()))
            return false;
        if (!nodeEquals(n.getComment(), n2.getComment()))
            return false;
        return true;
    }

    @Override
    public Boolean visit(final UnaryExpr n, final Visitable arg) {
        final UnaryExpr n2 = (UnaryExpr) arg;
        if (!nodeEquals(n.getExpression(), n2.getExpression()))
            return false;
        if (!objEquals(n.getOperator(), n2.getOperator()))
            return false;
        if (!nodeEquals(n.getComment(), n2.getComment()))
            return false;
        return true;
    }

    @Override
    public Boolean visit(final VariableDeclarationExpr n, final Visitable arg) {
        final VariableDeclarationExpr n2 = (VariableDeclarationExpr) arg;
        if (!nodesEquals(n.getAnnotations(), n2.getAnnotations()))
            return false;
        if (!nodesEquals(n.getModifiers(), n2.getModifiers()))
            return false;
        if (!nodesEquals(n.getVariables(), n2.getVariables()))
            return false;
        if (!nodeEquals(n.getComment(), n2.getComment()))
            return false;
        return true;
    }

    @Override
    public Boolean visit(final MarkerAnnotationExpr n, final Visitable arg) {
        final MarkerAnnotationExpr n2 = (MarkerAnnotationExpr) arg;
        if (!nodeEquals(n.getName(), n2.getName()))
            return false;
        if (!nodeEquals(n.getComment(), n2.getComment()))
            return false;
        return true;
    }

    @Override
    public Boolean visit(final SingleMemberAnnotationExpr n, final Visitable arg) {
        final SingleMemberAnnotationExpr n2 = (SingleMemberAnnotationExpr) arg;
        if (!nodeEquals(n.getMemberValue(), n2.getMemberValue()))
            return false;
        if (!nodeEquals(n.getName(), n2.getName()))
            return false;
        if (!nodeEquals(n.getComment(), n2.getComment()))
            return false;
        return true;
    }

    @Override
    public Boolean visit(final NormalAnnotationExpr n, final Visitable arg) {
        final NormalAnnotationExpr n2 = (NormalAnnotationExpr) arg;
        if (!nodesEquals(n.getPairs(), n2.getPairs()))
            return false;
        if (!nodeEquals(n.getName(), n2.getName()))
            return false;
        if (!nodeEquals(n.getComment(), n2.getComment()))
            return false;
        return true;
    }

    @Override
    public Boolean visit(final MemberValuePair n, final Visitable arg) {
        final MemberValuePair n2 = (MemberValuePair) arg;
        if (!nodeEquals(n.getName(), n2.getName()))
            return false;
        if (!nodeEquals(n.getValue(), n2.getValue()))
            return false;
        if (!nodeEquals(n.getComment(), n2.getComment()))
            return false;
        return true;
    }

    @Override
    public Boolean visit(final ExplicitConstructorInvocationStmt n, final Visitable arg) {
        final ExplicitConstructorInvocationStmt n2 = (ExplicitConstructorInvocationStmt) arg;
        if (!nodesEquals(n.getArguments(), n2.getArguments()))
            return false;
        if (!nodeEquals(n.getExpression(), n2.getExpression()))
            return false;
        if (!objEquals(n.isThis(), n2.isThis()))
            return false;
        if (!nodesEquals(n.getTypeArguments(), n2.getTypeArguments()))
            return false;
        if (!nodeEquals(n.getComment(), n2.getComment()))
            return false;
        return true;
    }

    @Override
    public Boolean visit(final LocalClassDeclarationStmt n, final Visitable arg) {
        final LocalClassDeclarationStmt n2 = (LocalClassDeclarationStmt) arg;
        if (!nodeEquals(n.getClassDeclaration(), n2.getClassDeclaration()))
            return false;
        if (!nodeEquals(n.getComment(), n2.getComment()))
            return false;
        return true;
    }

    @Override
    public Boolean visit(final AssertStmt n, final Visitable arg) {
        final AssertStmt n2 = (AssertStmt) arg;
        if (!nodeEquals(n.getCheck(), n2.getCheck()))
            return false;
        if (!nodeEquals(n.getMessage(), n2.getMessage()))
            return false;
        if (!nodeEquals(n.getComment(), n2.getComment()))
            return false;
        return true;
    }

    @Override
    public Boolean visit(final BlockStmt n, final Visitable arg) {
        final BlockStmt n2 = (BlockStmt) arg;
        if (!nodesEquals(n.getStatements(), n2.getStatements()))
            return false;
        if (!nodeEquals(n.getComment(), n2.getComment()))
            return false;
        return true;
    }

    @Override
    public Boolean visit(final LabeledStmt n, final Visitable arg) {
        final LabeledStmt n2 = (LabeledStmt) arg;
        if (!nodeEquals(n.getLabel(), n2.getLabel()))
            return false;
        if (!nodeEquals(n.getStatement(), n2.getStatement()))
            return false;
        if (!nodeEquals(n.getComment(), n2.getComment()))
            return false;
        return true;
    }

    @Override
    public Boolean visit(final EmptyStmt n, final Visitable arg) {
        final EmptyStmt n2 = (EmptyStmt) arg;
        if (!nodeEquals(n.getComment(), n2.getComment()))
            return false;
        return true;
    }

    @Override
    public Boolean visit(final ExpressionStmt n, final Visitable arg) {
        final ExpressionStmt n2 = (ExpressionStmt) arg;
        if (!nodeEquals(n.getExpression(), n2.getExpression()))
            return false;
        if (!nodeEquals(n.getComment(), n2.getComment()))
            return false;
        return true;
    }

    @Override
    public Boolean visit(final SwitchStmt n, final Visitable arg) {
        final SwitchStmt n2 = (SwitchStmt) arg;
        if (!nodesEquals(n.getEntries(), n2.getEntries()))
            return false;
        if (!nodeEquals(n.getSelector(), n2.getSelector()))
            return false;
        if (!nodeEquals(n.getComment(), n2.getComment()))
            return false;
        return true;
    }

    @Override
    public Boolean visit(final SwitchEntryStmt n, final Visitable arg) {
        final SwitchEntryStmt n2 = (SwitchEntryStmt) arg;
        if (!nodeEquals(n.getLabel(), n2.getLabel()))
            return false;
        if (!nodesEquals(n.getStatements(), n2.getStatements()))
            return false;
        if (!nodeEquals(n.getComment(), n2.getComment()))
            return false;
        return true;
    }

    @Override
    public Boolean visit(final BreakStmt n, final Visitable arg) {
        final BreakStmt n2 = (BreakStmt) arg;
        if (!nodeEquals(n.getLabel(), n2.getLabel()))
            return false;
        if (!nodeEquals(n.getComment(), n2.getComment()))
            return false;
        return true;
    }

    @Override
    public Boolean visit(final ReturnStmt n, final Visitable arg) {
        final ReturnStmt n2 = (ReturnStmt) arg;
        if (!nodeEquals(n.getExpression(), n2.getExpression()))
            return false;
        if (!nodeEquals(n.getComment(), n2.getComment()))
            return false;
        return true;
    }

    @Override
    public Boolean visit(final IfStmt n, final Visitable arg) {
        final IfStmt n2 = (IfStmt) arg;
        if (!nodeEquals(n.getCondition(), n2.getCondition()))
            return false;
        if (!nodeEquals(n.getElseStmt(), n2.getElseStmt()))
            return false;
        if (!nodeEquals(n.getThenStmt(), n2.getThenStmt()))
            return false;
        if (!nodeEquals(n.getComment(), n2.getComment()))
            return false;
        return true;
    }

    @Override
    public Boolean visit(final WhileStmt n, final Visitable arg) {
        final WhileStmt n2 = (WhileStmt) arg;
        if (!nodeEquals(n.getBody(), n2.getBody()))
            return false;
        if (!nodeEquals(n.getCondition(), n2.getCondition()))
            return false;
        if (!nodeEquals(n.getComment(), n2.getComment()))
            return false;
        return true;
    }

    @Override
    public Boolean visit(final ContinueStmt n, final Visitable arg) {
        final ContinueStmt n2 = (ContinueStmt) arg;
        if (!nodeEquals(n.getLabel(), n2.getLabel()))
            return false;
        if (!nodeEquals(n.getComment(), n2.getComment()))
            return false;
        return true;
    }

    @Override
    public Boolean visit(final DoStmt n, final Visitable arg) {
        final DoStmt n2 = (DoStmt) arg;
        if (!nodeEquals(n.getBody(), n2.getBody()))
            return false;
        if (!nodeEquals(n.getCondition(), n2.getCondition()))
            return false;
        if (!nodeEquals(n.getComment(), n2.getComment()))
            return false;
        return true;
    }

    @Override
<<<<<<< HEAD
    @Generated("com.github.javaparser.generator.core.visitor.EqualsVisitorGenerator")
    public Boolean visit(final ForEachStmt n, final Visitable arg) {
        final ForEachStmt n2 = (ForEachStmt) arg;
=======
    public Boolean visit(final ForeachStmt n, final Visitable arg) {
        final ForeachStmt n2 = (ForeachStmt) arg;
>>>>>>> cf47b14e
        if (!nodeEquals(n.getBody(), n2.getBody()))
            return false;
        if (!nodeEquals(n.getIterable(), n2.getIterable()))
            return false;
        if (!nodeEquals(n.getVariable(), n2.getVariable()))
            return false;
        if (!nodeEquals(n.getComment(), n2.getComment()))
            return false;
        return true;
    }

    @Override
    public Boolean visit(final ForStmt n, final Visitable arg) {
        final ForStmt n2 = (ForStmt) arg;
        if (!nodeEquals(n.getBody(), n2.getBody()))
            return false;
        if (!nodeEquals(n.getCompare(), n2.getCompare()))
            return false;
        if (!nodesEquals(n.getInitialization(), n2.getInitialization()))
            return false;
        if (!nodesEquals(n.getUpdate(), n2.getUpdate()))
            return false;
        if (!nodeEquals(n.getComment(), n2.getComment()))
            return false;
        return true;
    }

    @Override
    public Boolean visit(final ThrowStmt n, final Visitable arg) {
        final ThrowStmt n2 = (ThrowStmt) arg;
        if (!nodeEquals(n.getExpression(), n2.getExpression()))
            return false;
        if (!nodeEquals(n.getComment(), n2.getComment()))
            return false;
        return true;
    }

    @Override
    public Boolean visit(final SynchronizedStmt n, final Visitable arg) {
        final SynchronizedStmt n2 = (SynchronizedStmt) arg;
        if (!nodeEquals(n.getBody(), n2.getBody()))
            return false;
        if (!nodeEquals(n.getExpression(), n2.getExpression()))
            return false;
        if (!nodeEquals(n.getComment(), n2.getComment()))
            return false;
        return true;
    }

    @Override
    public Boolean visit(final TryStmt n, final Visitable arg) {
        final TryStmt n2 = (TryStmt) arg;
        if (!nodesEquals(n.getCatchClauses(), n2.getCatchClauses()))
            return false;
        if (!nodeEquals(n.getFinallyBlock(), n2.getFinallyBlock()))
            return false;
        if (!nodesEquals(n.getResources(), n2.getResources()))
            return false;
        if (!nodeEquals(n.getTryBlock(), n2.getTryBlock()))
            return false;
        if (!nodeEquals(n.getComment(), n2.getComment()))
            return false;
        return true;
    }

    @Override
    public Boolean visit(final CatchClause n, final Visitable arg) {
        final CatchClause n2 = (CatchClause) arg;
        if (!nodeEquals(n.getBody(), n2.getBody()))
            return false;
        if (!nodeEquals(n.getParameter(), n2.getParameter()))
            return false;
        if (!nodeEquals(n.getComment(), n2.getComment()))
            return false;
        return true;
    }

    @Override
    public Boolean visit(final LambdaExpr n, final Visitable arg) {
        final LambdaExpr n2 = (LambdaExpr) arg;
        if (!nodeEquals(n.getBody(), n2.getBody()))
            return false;
        if (!objEquals(n.isEnclosingParameters(), n2.isEnclosingParameters()))
            return false;
        if (!nodesEquals(n.getParameters(), n2.getParameters()))
            return false;
        if (!nodeEquals(n.getComment(), n2.getComment()))
            return false;
        return true;
    }

    @Override
    public Boolean visit(final MethodReferenceExpr n, final Visitable arg) {
        final MethodReferenceExpr n2 = (MethodReferenceExpr) arg;
        if (!objEquals(n.getIdentifier(), n2.getIdentifier()))
            return false;
        if (!nodeEquals(n.getScope(), n2.getScope()))
            return false;
        if (!nodesEquals(n.getTypeArguments(), n2.getTypeArguments()))
            return false;
        if (!nodeEquals(n.getComment(), n2.getComment()))
            return false;
        return true;
    }

    @Override
    public Boolean visit(final TypeExpr n, final Visitable arg) {
        final TypeExpr n2 = (TypeExpr) arg;
        if (!nodeEquals(n.getType(), n2.getType()))
            return false;
        if (!nodeEquals(n.getComment(), n2.getComment()))
            return false;
        return true;
    }

    @Override
    public Boolean visit(final ImportDeclaration n, final Visitable arg) {
        final ImportDeclaration n2 = (ImportDeclaration) arg;
        if (!objEquals(n.isAsterisk(), n2.isAsterisk()))
            return false;
        if (!objEquals(n.isStatic(), n2.isStatic()))
            return false;
        if (!nodeEquals(n.getName(), n2.getName()))
            return false;
        if (!nodeEquals(n.getComment(), n2.getComment()))
            return false;
        return true;
    }

    @Override
    public Boolean visit(NodeList n, Visitable arg) {
        return nodesEquals((NodeList<Node>) n, (NodeList<Node>) arg);
    }

    @Override
    public Boolean visit(final ModuleDeclaration n, final Visitable arg) {
        final ModuleDeclaration n2 = (ModuleDeclaration) arg;
        if (!nodesEquals(n.getAnnotations(), n2.getAnnotations()))
            return false;
        if (!nodesEquals(n.getDirectives(), n2.getDirectives()))
            return false;
        if (!objEquals(n.isOpen(), n2.isOpen()))
            return false;
        if (!nodeEquals(n.getName(), n2.getName()))
            return false;
        if (!nodeEquals(n.getComment(), n2.getComment()))
            return false;
        return true;
    }

    @Override
<<<<<<< HEAD
    @Generated("com.github.javaparser.generator.core.visitor.EqualsVisitorGenerator")
    public Boolean visit(final ModuleRequiresDirective n, final Visitable arg) {
        final ModuleRequiresDirective n2 = (ModuleRequiresDirective) arg;
        if (!nodesEquals(n.getModifiers(), n2.getModifiers()))
=======
    public Boolean visit(final ModuleRequiresStmt n, final Visitable arg) {
        final ModuleRequiresStmt n2 = (ModuleRequiresStmt) arg;
        if (!objEquals(n.getModifiers(), n2.getModifiers()))
>>>>>>> cf47b14e
            return false;
        if (!nodeEquals(n.getName(), n2.getName()))
            return false;
        if (!nodeEquals(n.getComment(), n2.getComment()))
            return false;
        return true;
    }

    @Override()
<<<<<<< HEAD
    @Generated("com.github.javaparser.generator.core.visitor.EqualsVisitorGenerator")
    public Boolean visit(final ModuleExportsDirective n, final Visitable arg) {
        final ModuleExportsDirective n2 = (ModuleExportsDirective) arg;
=======
    public Boolean visit(final ModuleExportsStmt n, final Visitable arg) {
        final ModuleExportsStmt n2 = (ModuleExportsStmt) arg;
>>>>>>> cf47b14e
        if (!nodesEquals(n.getModuleNames(), n2.getModuleNames()))
            return false;
        if (!nodeEquals(n.getName(), n2.getName()))
            return false;
        if (!nodeEquals(n.getComment(), n2.getComment()))
            return false;
        return true;
    }

    @Override()
<<<<<<< HEAD
    @Generated("com.github.javaparser.generator.core.visitor.EqualsVisitorGenerator")
    public Boolean visit(final ModuleProvidesDirective n, final Visitable arg) {
        final ModuleProvidesDirective n2 = (ModuleProvidesDirective) arg;
=======
    public Boolean visit(final ModuleProvidesStmt n, final Visitable arg) {
        final ModuleProvidesStmt n2 = (ModuleProvidesStmt) arg;
>>>>>>> cf47b14e
        if (!nodeEquals(n.getName(), n2.getName()))
            return false;
        if (!nodesEquals(n.getWith(), n2.getWith()))
            return false;
        if (!nodeEquals(n.getComment(), n2.getComment()))
            return false;
        return true;
    }

    @Override()
<<<<<<< HEAD
    @Generated("com.github.javaparser.generator.core.visitor.EqualsVisitorGenerator")
    public Boolean visit(final ModuleUsesDirective n, final Visitable arg) {
        final ModuleUsesDirective n2 = (ModuleUsesDirective) arg;
=======
    public Boolean visit(final ModuleUsesStmt n, final Visitable arg) {
        final ModuleUsesStmt n2 = (ModuleUsesStmt) arg;
>>>>>>> cf47b14e
        if (!nodeEquals(n.getName(), n2.getName()))
            return false;
        if (!nodeEquals(n.getComment(), n2.getComment()))
            return false;
        return true;
    }

    @Override
<<<<<<< HEAD
    @Generated("com.github.javaparser.generator.core.visitor.EqualsVisitorGenerator")
    public Boolean visit(final ModuleOpensDirective n, final Visitable arg) {
        final ModuleOpensDirective n2 = (ModuleOpensDirective) arg;
=======
    public Boolean visit(final ModuleOpensStmt n, final Visitable arg) {
        final ModuleOpensStmt n2 = (ModuleOpensStmt) arg;
>>>>>>> cf47b14e
        if (!nodesEquals(n.getModuleNames(), n2.getModuleNames()))
            return false;
        if (!nodeEquals(n.getName(), n2.getName()))
            return false;
        if (!nodeEquals(n.getComment(), n2.getComment()))
            return false;
        return true;
    }

    @Override
    public Boolean visit(final UnparsableStmt n, final Visitable arg) {
        final UnparsableStmt n2 = (UnparsableStmt) arg;
        if (!nodeEquals(n.getComment(), n2.getComment()))
            return false;
        return true;
    }

    @Override
    public Boolean visit(final ReceiverParameter n, final Visitable arg) {
        final ReceiverParameter n2 = (ReceiverParameter) arg;
        if (!nodesEquals(n.getAnnotations(), n2.getAnnotations()))
            return false;
        if (!nodeEquals(n.getName(), n2.getName()))
            return false;
        if (!nodeEquals(n.getType(), n2.getType()))
            return false;
        if (!nodeEquals(n.getComment(), n2.getComment()))
            return false;
        return true;
    }

    @Override
    public Boolean visit(final VarType n, final Visitable arg) {
        final VarType n2 = (VarType) arg;
        if (!nodesEquals(n.getAnnotations(), n2.getAnnotations()))
            return false;
        if (!nodeEquals(n.getComment(), n2.getComment()))
            return false;
        return true;
    }

    @Override
    public Boolean visit(final Modifier n, final Visitable arg) {
        final Modifier n2 = (Modifier) arg;
        if (!objEquals(n.getKeyword(), n2.getKeyword()))
            return false;
        if (!nodeEquals(n.getComment(), n2.getComment()))
            return false;
        return true;
    }
}<|MERGE_RESOLUTION|>--- conflicted
+++ resolved
@@ -1054,14 +1054,8 @@
     }
 
     @Override
-<<<<<<< HEAD
-    @Generated("com.github.javaparser.generator.core.visitor.EqualsVisitorGenerator")
     public Boolean visit(final ForEachStmt n, final Visitable arg) {
         final ForEachStmt n2 = (ForEachStmt) arg;
-=======
-    public Boolean visit(final ForeachStmt n, final Visitable arg) {
-        final ForeachStmt n2 = (ForeachStmt) arg;
->>>>>>> cf47b14e
         if (!nodeEquals(n.getBody(), n2.getBody()))
             return false;
         if (!nodeEquals(n.getIterable(), n2.getIterable()))
@@ -1213,16 +1207,9 @@
     }
 
     @Override
-<<<<<<< HEAD
-    @Generated("com.github.javaparser.generator.core.visitor.EqualsVisitorGenerator")
     public Boolean visit(final ModuleRequiresDirective n, final Visitable arg) {
         final ModuleRequiresDirective n2 = (ModuleRequiresDirective) arg;
         if (!nodesEquals(n.getModifiers(), n2.getModifiers()))
-=======
-    public Boolean visit(final ModuleRequiresStmt n, final Visitable arg) {
-        final ModuleRequiresStmt n2 = (ModuleRequiresStmt) arg;
-        if (!objEquals(n.getModifiers(), n2.getModifiers()))
->>>>>>> cf47b14e
             return false;
         if (!nodeEquals(n.getName(), n2.getName()))
             return false;
@@ -1232,14 +1219,8 @@
     }
 
     @Override()
-<<<<<<< HEAD
-    @Generated("com.github.javaparser.generator.core.visitor.EqualsVisitorGenerator")
     public Boolean visit(final ModuleExportsDirective n, final Visitable arg) {
         final ModuleExportsDirective n2 = (ModuleExportsDirective) arg;
-=======
-    public Boolean visit(final ModuleExportsStmt n, final Visitable arg) {
-        final ModuleExportsStmt n2 = (ModuleExportsStmt) arg;
->>>>>>> cf47b14e
         if (!nodesEquals(n.getModuleNames(), n2.getModuleNames()))
             return false;
         if (!nodeEquals(n.getName(), n2.getName()))
@@ -1250,14 +1231,8 @@
     }
 
     @Override()
-<<<<<<< HEAD
-    @Generated("com.github.javaparser.generator.core.visitor.EqualsVisitorGenerator")
     public Boolean visit(final ModuleProvidesDirective n, final Visitable arg) {
         final ModuleProvidesDirective n2 = (ModuleProvidesDirective) arg;
-=======
-    public Boolean visit(final ModuleProvidesStmt n, final Visitable arg) {
-        final ModuleProvidesStmt n2 = (ModuleProvidesStmt) arg;
->>>>>>> cf47b14e
         if (!nodeEquals(n.getName(), n2.getName()))
             return false;
         if (!nodesEquals(n.getWith(), n2.getWith()))
@@ -1268,30 +1243,18 @@
     }
 
     @Override()
-<<<<<<< HEAD
-    @Generated("com.github.javaparser.generator.core.visitor.EqualsVisitorGenerator")
     public Boolean visit(final ModuleUsesDirective n, final Visitable arg) {
         final ModuleUsesDirective n2 = (ModuleUsesDirective) arg;
-=======
-    public Boolean visit(final ModuleUsesStmt n, final Visitable arg) {
-        final ModuleUsesStmt n2 = (ModuleUsesStmt) arg;
->>>>>>> cf47b14e
-        if (!nodeEquals(n.getName(), n2.getName()))
-            return false;
-        if (!nodeEquals(n.getComment(), n2.getComment()))
-            return false;
-        return true;
-    }
-
-    @Override
-<<<<<<< HEAD
-    @Generated("com.github.javaparser.generator.core.visitor.EqualsVisitorGenerator")
+        if (!nodeEquals(n.getName(), n2.getName()))
+            return false;
+        if (!nodeEquals(n.getComment(), n2.getComment()))
+            return false;
+        return true;
+    }
+
+    @Override
     public Boolean visit(final ModuleOpensDirective n, final Visitable arg) {
         final ModuleOpensDirective n2 = (ModuleOpensDirective) arg;
-=======
-    public Boolean visit(final ModuleOpensStmt n, final Visitable arg) {
-        final ModuleOpensStmt n2 = (ModuleOpensStmt) arg;
->>>>>>> cf47b14e
         if (!nodesEquals(n.getModuleNames(), n2.getModuleNames()))
             return false;
         if (!nodeEquals(n.getName(), n2.getName()))
