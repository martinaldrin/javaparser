/*
 * Copyright (C) 2007-2010 Júlio Vilmar Gesser.
 * Copyright (C) 2011, 2013-2016 The JavaParser Team.
 *
 * This file is part of JavaParser.
 * 
 * JavaParser can be used either under the terms of
 * a) the GNU Lesser General Public License as published by
 *     the Free Software Foundation, either version 3 of the License, or
 *     (at your option) any later version.
 * b) the terms of the Apache License 
 *
 * You should have received a copy of both licenses in LICENCE.LGPL and
 * LICENCE.APACHE. Please refer to those files for details.
 *
 * JavaParser is distributed in the hope that it will be useful,
 * but WITHOUT ANY WARRANTY; without even the implied warranty of
 * MERCHANTABILITY or FITNESS FOR A PARTICULAR PURPOSE.  See the
 * GNU Lesser General Public License for more details.
 */

package com.github.javaparser.ast;

import com.github.javaparser.Position;
import com.github.javaparser.Range;
import com.github.javaparser.ast.comments.BlockComment;
import com.github.javaparser.ast.comments.Comment;
import com.github.javaparser.ast.comments.LineComment;
import com.github.javaparser.ast.expr.AnnotationExpr;
import com.github.javaparser.ast.visitor.*;

import java.util.ArrayList;
import java.util.IdentityHashMap;
import java.util.LinkedList;
import java.util.List;

/**
 * Abstract class for all nodes of the AST.
 *
 * Each Node can have one associated comment which describe it and
 * a number of "orphan comments" which it contains but are not specifically
 * associated to any element.
 * 
 * @author Julio Vilmar Gesser
 */
public abstract class Node implements Cloneable {
    private Range range;

    private Node parentNode;

    private List<Node> childrenNodes = new LinkedList<>();
    private List<Comment> orphanComments = new LinkedList<>();

    private IdentityHashMap<UserDataKey<?>, Object> userData = null;

    private Comment comment;

    public Node() {
        this(Range.UNKNOWN);
    }

    public Node(Range range) {
        this.range = range;
    }

    /**
     * Accept method for visitor support.
     * 
     * @param <R>
     *            the type the return value of the visitor
     * @param <A>
     *            the type the argument passed to the visitor
     * @param v
     *            the visitor implementation
     * @param arg
     *            the argument passed to the visitor
     * @return the result of the visit
     */
    public abstract <R, A> R accept(GenericVisitor<R, A> v, A arg);

    /**
     * Accept method for visitor support.
     * 
     * @param <A>
     *            the type the argument passed for the visitor
     * @param v
     *            the visitor implementation
     * @param arg
     *            any value relevant for the visitor
     */
    public abstract <A> void accept(VoidVisitor<A> v, A arg);

    /**
     * This is a comment associated with this node.
     *
     * @return comment property
     */
    public final Comment getComment() {
        return comment;
    }

    /**
     * The begin position of this node in the source file.
     */
    public Position getBegin() {
        return range.begin;
    }

    /**
     * The end position of this node in the source file.
     */
    public Position getEnd() {
        return range.end;
    }

    /**
     * Sets the begin position of this node in the source file.
     */
    public Node setBegin(Position begin) {
        range = range.withBegin(begin);
        return this;
    }

    /**
     * Sets the end position of this node in the source file.
     */
    public Node setEnd(Position end) {
        range = range.withEnd(end);
        return this;
    }

    /**
     * @return the range of characters in the source code that this node covers.
     */
    public Range getRange() {
        return range;
    }

    /**
     * @param range the range of characters in the source code that this node covers.
     */
    public Node setRange(Range range) {
        this.range = range;
        return this;
    }

    /**
     * Use this to store additional information to this node.
     *
     * @param comment to be set
     */
    public final Node setComment(final Comment comment) {
        if (comment != null && (this instanceof Comment)) {
            throw new RuntimeException("A comment can not be commented");
        }
        if (this.comment != null) {
            this.comment.setCommentedNode(null);
        }
        this.comment = comment;
        if (comment != null) {
            this.comment.setCommentedNode(this);
        }
        return this;
    }



    /**
     * Use this to store additional information to this node.
     *
     * @param comment to be set
     */
    public final Node setLineComment(String comment) {
        return setComment(new LineComment(comment));
    }

    /**
     * Use this to store additional information to this node.
     *
     * @param comment to be set
     */
    public final Node setBlockComment(String comment) {
        return setComment(new BlockComment(comment));
    }

    /**
<<<<<<< HEAD
=======
     * Use this to store additional information to this node.
     *
     * @param data to be set
     */
    public final Node setData(final Object data) {
        this.data = data;
        return this;
    }

    /**
>>>>>>> 498d5ad7
     * Return the String representation of this node.
     * 
     * @return the String representation of this node
     */
    @Override
    public final String toString() {
        final DumpVisitor visitor = new DumpVisitor();
        accept(visitor, null);
        return visitor.getSource();
    }

    public final String toStringWithoutComments() {
        final DumpVisitor visitor = new DumpVisitor(false);
        accept(visitor, null);
        return visitor.getSource();
    }

    @Override
    public final int hashCode() {
        return toString().hashCode();
    }

    @Override
    public boolean equals(final Object obj) {
        if (obj == null || !(obj instanceof Node)) {
            return false;
        }
        return EqualsVisitor.equals(this, (Node) obj);
    }

    @Override
    public Node clone() {
        return this.accept(new CloneVisitor(), null);
    }

    public Node getParentNode() {
        return parentNode;
    }

    @SuppressWarnings("unchecked")
    public <T> T getParentNodeOfType(Class<T> classType) {
        Node parent = parentNode;
        while (parent != null) {
            if (classType.isAssignableFrom(parent.getClass()))
                return (T) parent;
            parent = parent.parentNode;
        }
        return null;
    }

    public List<Node> getChildrenNodes() {
        return childrenNodes;
    }

    public boolean contains(Node other) {
        return range.contains(other.range);
    }

    public void addOrphanComment(Comment comment) {
        orphanComments.add(comment);
        comment.setParentNode(this);
    }

    /**
     * This is a list of Comment which are inside the node and are not associated
     * with any meaningful AST Node.
     *
     * For example, comments at the end of methods (immediately before the parenthesis)
     * or at the end of CompilationUnit are orphan comments.
     *
     * When more than one comment preceeds a statement, the one immediately preceding it
     * it is associated with the statements, while the others are orphans.
     * 
     * @return all comments that cannot be attributed to a concept
     */
    public List<Comment> getOrphanComments() {
        return orphanComments;
    }

    /**
     * This is the list of Comment which are contained in the Node either because
     * they are properly associated to one of its children or because they are floating
     * around inside the Node
     * 
     * @return all Comments within the node as a list
     */
    public List<Comment> getAllContainedComments() {
        List<Comment> comments = new LinkedList<>();
        comments.addAll(getOrphanComments());

        for (Node child : getChildrenNodes()) {
            if (child.getComment() != null) {
                comments.add(child.getComment());
            }
            comments.addAll(child.getAllContainedComments());
        }

        return comments;
    }

    /**
     * Assign a new parent to this node, removing it
     * from the list of children of the previous parent, if any.
     *
     * @param parentNode node to be set as parent
     */
    public void setParentNode(Node parentNode) {
        // remove from old parent, if any
        if (this.parentNode != null) {
            this.parentNode.childrenNodes.remove(this);
        }
        this.parentNode = parentNode;
        // add to new parent, if any
        if (this.parentNode != null) {
            this.parentNode.childrenNodes.add(this);
        }
    }

    protected void setAsParentNodeOf(List<? extends Node> childNodes) {
        if (childNodes != null) {
            for (Node current : childNodes) {
                current.setParentNode(this);
            }
        }
    }

    protected void setAsParentNodeOf(Node childNode) {
        if (childNode != null) {
            childNode.setParentNode(this);
        }
    }

    public static final int ABSOLUTE_BEGIN_LINE = -1;
    public static final int ABSOLUTE_END_LINE = -2;

    public boolean isPositionedAfter(Position position) {
        return range.isAfter(position);
    }

    public boolean isPositionedBefore(Position position) {
        return range.isBefore(position);
    }

    public boolean hasComment() {
        return comment != null;
    }

    public void tryAddImportToParentCompilationUnit(Class<?> clazz) {
        CompilationUnit parentNode = getParentNodeOfType(CompilationUnit.class);
        if (parentNode != null) {
            parentNode.addImport(clazz);
        }
    }

    /**
     * Recursively finds all nodes of a certain type.
     *
     * @param clazz the type of node to find.
     */
    public <N extends Node> List<N> getNodesByType(Class<N> clazz) {
        List<N> nodes = new ArrayList<>();
        for (Node child : getChildrenNodes()) {
            if (clazz.isInstance(child)) {
                nodes.add(clazz.cast(child));
            }
            nodes.addAll(child.getNodesByType(clazz));
        }
        return nodes;
    }

    /**
     * Gets user data for this component using the given key.
     *
     * @param <M>
     *            The type of the user data.
     *
     * @param key
     *            The key for the data
     * @return The user data or null of no user data was found for the given key
     * @see UserDataKey
     */
    public <M> M getUserData(final UserDataKey<M> key) {
        if (userData == null) {
            return null;
        }
        return (M) userData.get(key);
    }

    /**
     * Sets user data for this component using the given key.
     * For information on creating UserDataKey, see {@link UserDataKey}.
     *
     * @param <M>
     *            The type of user data
     *
     * @param key
     *            The singleton key for the user data
     * @param object
     *            The user data object
     * @throws IllegalArgumentException
     * @see UserDataKey
     */
    public <M> void setUserData(UserDataKey<M> key, M object) {
        if (userData == null) {
            userData = new IdentityHashMap<>();
        }
        userData.put(key, object);
    }
}<|MERGE_RESOLUTION|>--- conflicted
+++ resolved
@@ -184,19 +184,6 @@
     }
 
     /**
-<<<<<<< HEAD
-=======
-     * Use this to store additional information to this node.
-     *
-     * @param data to be set
-     */
-    public final Node setData(final Object data) {
-        this.data = data;
-        return this;
-    }
-
-    /**
->>>>>>> 498d5ad7
      * Return the String representation of this node.
      * 
      * @return the String representation of this node
