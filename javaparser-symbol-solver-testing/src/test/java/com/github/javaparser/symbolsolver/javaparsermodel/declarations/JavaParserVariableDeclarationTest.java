/*
 * Copyright (C) 2007-2010 Júlio Vilmar Gesser.
 * Copyright (C) 2011, 2013-2021 The JavaParser Team.
 *
 * This file is part of JavaParser.
 *
 * JavaParser can be used either under the terms of
 * a) the GNU Lesser General Public License as published by
 *     the Free Software Foundation, either version 3 of the License, or
 *     (at your option) any later version.
 * b) the terms of the Apache License
 *
 * You should have received a copy of both licenses in LICENCE.LGPL and
 * LICENCE.APACHE. Please refer to those files for details.
 *
 * JavaParser is distributed in the hope that it will be useful,
 * but WITHOUT ANY WARRANTY; without even the implied warranty of
 * MERCHANTABILITY or FITNESS FOR A PARTICULAR PURPOSE.  See the
 * GNU Lesser General Public License for more details.
 */

package com.github.javaparser.symbolsolver.javaparsermodel.declarations;

import static org.junit.jupiter.api.Assertions.assertTrue;

import java.util.List;
import java.util.Optional;

import org.junit.jupiter.api.Test;

import com.github.javaparser.ParserConfiguration;
import com.github.javaparser.StaticJavaParser;
import com.github.javaparser.ast.CompilationUnit;
import com.github.javaparser.ast.Node;
import com.github.javaparser.ast.body.VariableDeclarator;
<<<<<<< HEAD
=======
import com.github.javaparser.ast.expr.NameExpr;
import com.github.javaparser.ast.expr.VariableDeclarationExpr;
>>>>>>> 24925dfb
import com.github.javaparser.resolution.declarations.AssociableToAST;
import com.github.javaparser.resolution.declarations.ResolvedValueDeclaration;
import com.github.javaparser.resolution.declarations.ResolvedValueDeclarationTest;
import com.github.javaparser.symbolsolver.JavaSymbolSolver;
import com.github.javaparser.symbolsolver.resolution.typesolvers.CombinedTypeSolver;
import com.github.javaparser.symbolsolver.resolution.typesolvers.ReflectionTypeSolver;

<<<<<<< HEAD
import java.util.Optional;

class JavaParserVariableDeclarationTest implements ResolvedValueDeclarationTest {
=======
class JavaParserVariableDeclarationTest implements ResolvedValueDeclarationTest,
        AssociableToASTTest<VariableDeclarationExpr> {
>>>>>>> 24925dfb

    @Override
    public Optional<Node> getWrappedDeclaration(AssociableToAST associableToAST) {
        return Optional.of(
                safeCast(associableToAST, JavaParserVariableDeclaration.class).getWrappedNode()
        );
    }

    @Override
    public JavaParserVariableDeclaration createValue() {
        String code = "class A {a() {String s;}}";
        CompilationUnit compilationUnit = StaticJavaParser.parse(code);
        VariableDeclarator variableDeclarator = compilationUnit.findFirst(VariableDeclarator.class).get();
        ReflectionTypeSolver reflectionTypeSolver = new ReflectionTypeSolver();
        return new JavaParserVariableDeclaration(variableDeclarator, reflectionTypeSolver);
    }

    @Override
    public String getCanonicalNameOfExpectedType(ResolvedValueDeclaration resolvedDeclaration) {
        return String.class.getCanonicalName();
    }
    
    @Test
    void test3631() {
        String code = ""
                + "class InnerScope {\n"
                + "    int x = 0;\n"
                + "    void method() {\n"
                + "        {\n"
                + "            var x = 1;\n"
                + "            System.out.println(x);   // prints 1\n"
                + "        }\n"
                + "        System.out.println(x);       // prints 0\n"
                + "    }\n"
                + "    public static void main(String[] args) {\n"
                + "        new InnerScope().method();\n"
                + "    }\n"
                + "}";

        ParserConfiguration configuration = new ParserConfiguration()
                .setSymbolResolver(new JavaSymbolSolver(new CombinedTypeSolver(new ReflectionTypeSolver())));
        StaticJavaParser.setConfiguration(configuration);

        CompilationUnit cu = StaticJavaParser.parse(code);

        List<NameExpr> names = cu.findAll(NameExpr.class);
        ResolvedValueDeclaration rvd = names.get(3).resolve();
        
        String decl = rvd.asField().toAst().get().toString();
        
        assertTrue("int x = 0;".equals(decl));
    }

}<|MERGE_RESOLUTION|>--- conflicted
+++ resolved
@@ -21,38 +21,26 @@
 
 package com.github.javaparser.symbolsolver.javaparsermodel.declarations;
 
-import static org.junit.jupiter.api.Assertions.assertTrue;
-
-import java.util.List;
-import java.util.Optional;
-
-import org.junit.jupiter.api.Test;
-
 import com.github.javaparser.ParserConfiguration;
 import com.github.javaparser.StaticJavaParser;
 import com.github.javaparser.ast.CompilationUnit;
 import com.github.javaparser.ast.Node;
 import com.github.javaparser.ast.body.VariableDeclarator;
-<<<<<<< HEAD
-=======
 import com.github.javaparser.ast.expr.NameExpr;
-import com.github.javaparser.ast.expr.VariableDeclarationExpr;
->>>>>>> 24925dfb
 import com.github.javaparser.resolution.declarations.AssociableToAST;
 import com.github.javaparser.resolution.declarations.ResolvedValueDeclaration;
 import com.github.javaparser.resolution.declarations.ResolvedValueDeclarationTest;
 import com.github.javaparser.symbolsolver.JavaSymbolSolver;
 import com.github.javaparser.symbolsolver.resolution.typesolvers.CombinedTypeSolver;
 import com.github.javaparser.symbolsolver.resolution.typesolvers.ReflectionTypeSolver;
+import org.junit.jupiter.api.Test;
 
-<<<<<<< HEAD
+import java.util.List;
 import java.util.Optional;
 
+import static org.junit.jupiter.api.Assertions.assertTrue;
+
 class JavaParserVariableDeclarationTest implements ResolvedValueDeclarationTest {
-=======
-class JavaParserVariableDeclarationTest implements ResolvedValueDeclarationTest,
-        AssociableToASTTest<VariableDeclarationExpr> {
->>>>>>> 24925dfb
 
     @Override
     public Optional<Node> getWrappedDeclaration(AssociableToAST associableToAST) {
@@ -74,7 +62,7 @@
     public String getCanonicalNameOfExpectedType(ResolvedValueDeclaration resolvedDeclaration) {
         return String.class.getCanonicalName();
     }
-    
+
     @Test
     void test3631() {
         String code = ""
@@ -100,9 +88,9 @@
 
         List<NameExpr> names = cu.findAll(NameExpr.class);
         ResolvedValueDeclaration rvd = names.get(3).resolve();
-        
+
         String decl = rvd.asField().toAst().get().toString();
-        
+
         assertTrue("int x = 0;".equals(decl));
     }
 
