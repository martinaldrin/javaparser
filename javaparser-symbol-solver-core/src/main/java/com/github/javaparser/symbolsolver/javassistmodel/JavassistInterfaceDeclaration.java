/*
 * Copyright (C) 2015-2016 Federico Tomassetti
 * Copyright (C) 2017-2020 The JavaParser Team.
 *
 * This file is part of JavaParser.
 *
 * JavaParser can be used either under the terms of
 * a) the GNU Lesser General Public License as published by
 *     the Free Software Foundation, either version 3 of the License, or
 *     (at your option) any later version.
 * b) the terms of the Apache License
 *
 * You should have received a copy of both licenses in LICENCE.LGPL and
 * LICENCE.APACHE. Please refer to those files for details.
 *
 * JavaParser is distributed in the hope that it will be useful,
 * but WITHOUT ANY WARRANTY; without even the implied warranty of
 * MERCHANTABILITY or FITNESS FOR A PARTICULAR PURPOSE.  See the
 * GNU Lesser General Public License for more details.
 */

package com.github.javaparser.symbolsolver.javassistmodel;

import com.github.javaparser.ast.AccessSpecifier;
import com.github.javaparser.ast.body.ClassOrInterfaceDeclaration;
import com.github.javaparser.resolution.MethodUsage;
import com.github.javaparser.resolution.UnsolvedSymbolException;
import com.github.javaparser.resolution.declarations.*;
import com.github.javaparser.resolution.types.ResolvedReferenceType;
import com.github.javaparser.resolution.types.ResolvedType;
import com.github.javaparser.symbolsolver.core.resolution.Context;
import com.github.javaparser.symbolsolver.core.resolution.MethodUsageResolutionCapability;
import com.github.javaparser.symbolsolver.logic.AbstractTypeDeclaration;
import com.github.javaparser.symbolsolver.logic.MethodResolutionCapability;
import com.github.javaparser.symbolsolver.model.resolution.SymbolReference;
import com.github.javaparser.symbolsolver.model.resolution.TypeSolver;
import com.github.javaparser.symbolsolver.resolution.SymbolSolver;
import javassist.CtClass;
import javassist.CtField;
import javassist.NotFoundException;
<<<<<<< HEAD
import javassist.bytecode.AccessFlag;
import javassist.bytecode.SyntheticAttribute;

import java.lang.reflect.Modifier;
import java.util.*;
import java.util.function.Predicate;
=======

import java.util.Arrays;
import java.util.Collections;
import java.util.List;
import java.util.Optional;
import java.util.Set;
>>>>>>> b23e14c1
import java.util.stream.Collectors;

/**
 * @author Federico Tomassetti
 */
public class JavassistInterfaceDeclaration extends AbstractTypeDeclaration
        implements ResolvedInterfaceDeclaration, MethodResolutionCapability, MethodUsageResolutionCapability {

    private CtClass ctClass;
    private TypeSolver typeSolver;
    private JavassistTypeDeclarationAdapter javassistTypeDeclarationAdapter;

    @Override
    public String toString() {
        return "JavassistInterfaceDeclaration{" +
                "ctClass=" + ctClass.getName() +
                ", typeSolver=" + typeSolver +
                '}';
    }

    public JavassistInterfaceDeclaration(CtClass ctClass, TypeSolver typeSolver) {
        if (!ctClass.isInterface()) {
            throw new IllegalArgumentException("Not an interface: " + ctClass.getName());
        }
        this.ctClass = ctClass;
        this.typeSolver = typeSolver;
        this.javassistTypeDeclarationAdapter = new JavassistTypeDeclarationAdapter(ctClass, typeSolver, this);
    }

    @Override
    public List<ResolvedReferenceType> getInterfacesExtended() {
        return javassistTypeDeclarationAdapter.getInterfaces();
    }

    @Override
    public String getPackageName() {
        return ctClass.getPackageName();
    }

    @Override
    public String getClassName() {
        String className = ctClass.getName().replace('$', '.');
        if (getPackageName() != null) {
            return className.substring(getPackageName().length() + 1);
        }
        return className;
    }

    @Override
    public String getQualifiedName() {
        return ctClass.getName().replace('$', '.');
    }

    @Deprecated
    public Optional<MethodUsage> solveMethodAsUsage(String name, List<ResolvedType> argumentsTypes,
                                                    Context invokationContext, List<ResolvedType> typeParameterValues) {
        return JavassistUtils.solveMethodAsUsage(name, argumentsTypes, typeSolver, invokationContext, typeParameterValues, this, ctClass);
    }

    @Override
    @Deprecated
    public SymbolReference<ResolvedMethodDeclaration> solveMethod(String name, List<ResolvedType> argumentsTypes, boolean staticOnly) {
        return JavassistUtils.solveMethod(name, argumentsTypes, staticOnly, typeSolver, this, ctClass);
    }

    @Override
    public boolean isAssignableBy(ResolvedType type) {
        throw new UnsupportedOperationException();
    }

    @Override
    public List<ResolvedFieldDeclaration> getAllFields() {
      return javassistTypeDeclarationAdapter.getDeclaredFields();
    }

    @Override
    public boolean isAssignableBy(ResolvedReferenceTypeDeclaration other) {
        throw new UnsupportedOperationException();
    }

    @Override
    public List<ResolvedReferenceType> getAncestors(boolean acceptIncompleteList) {
<<<<<<< HEAD
        return javassistTypeDeclarationAdapter.getAncestors(this, acceptIncompleteList);
=======
        return javassistTypeDeclarationAdapter.getAncestors(acceptIncompleteList);
>>>>>>> b23e14c1
    }

    @Override
    public Set<ResolvedMethodDeclaration> getDeclaredMethods() {
        return Arrays.stream(ctClass.getDeclaredMethods())
                .map(m -> new JavassistMethodDeclaration(m, typeSolver))
                .collect(Collectors.toSet());
    }

    @Override
    public boolean hasDirectlyAnnotation(String canonicalName) {
        return ctClass.hasAnnotation(canonicalName);
    }

    @Override
    public String getName() {
        String[] nameElements = ctClass.getSimpleName().replace('$', '.').split("\\.");
        return nameElements[nameElements.length - 1];
    }

    @Override
    public List<ResolvedTypeParameterDeclaration> getTypeParameters() {
        return javassistTypeDeclarationAdapter.getTypeParameters();
    }

    @Override
    public AccessSpecifier accessSpecifier() {
        return JavassistFactory.modifiersToAccessLevel(ctClass.getModifiers());
    }

    @Override
    public ResolvedInterfaceDeclaration asInterface() {
        return this;
    }


    @Deprecated
    public SymbolReference<? extends ResolvedValueDeclaration> solveSymbol(String name, TypeSolver typeSolver) {
        for (CtField field : ctClass.getDeclaredFields()) {
            if (field.getName().equals(name)) {
                return SymbolReference.solved(new JavassistFieldDeclaration(field, typeSolver));
            }
        }

        String[] interfaceFQNs = getInterfaceFQNs();
        for (String interfaceFQN : interfaceFQNs) {
            SymbolReference<? extends ResolvedValueDeclaration> interfaceRef = solveSymbolForFQN(name, interfaceFQN);
            if (interfaceRef.isSolved()) {
                return interfaceRef;
            }
        }

        return SymbolReference.unsolved(ResolvedValueDeclaration.class);
    }

    private SymbolReference<? extends ResolvedValueDeclaration> solveSymbolForFQN(String symbolName, String fqn) {
        if (fqn == null) {
            return SymbolReference.unsolved(ResolvedValueDeclaration.class);
        }

        ResolvedReferenceTypeDeclaration fqnTypeDeclaration = typeSolver.solveType(fqn);
        return new SymbolSolver(typeSolver).solveSymbolInType(fqnTypeDeclaration, symbolName);
    }

    private String[] getInterfaceFQNs() {
        return ctClass.getClassFile().getInterfaces();
    }

    @Override
    public Optional<ResolvedReferenceTypeDeclaration> containerType() {
        return javassistTypeDeclarationAdapter.containerType();
    }

    @Override
    public Set<ResolvedReferenceTypeDeclaration> internalTypes() {
        try {
            /*
            Get all internal types of the current class and get their corresponding ReferenceTypeDeclaration.
            Finally, return them in a Set.
             */
            return Arrays.stream(ctClass.getDeclaredClasses()).map(itype -> JavassistFactory.toTypeDeclaration(itype, typeSolver)).collect(Collectors.toSet());
        } catch (NotFoundException e) {
            throw new RuntimeException(e);
        }
    }

    @Override
    public ResolvedReferenceTypeDeclaration getInternalType(String name) {
        /*
        The name of the ReferenceTypeDeclaration could be composed on the internal class and the outer class, e.g. A$B. That's why we search the internal type in the ending part.
        In case the name is composed of the internal type only, i.e. f.getName() returns B, it will also works.
         */
        Optional<ResolvedReferenceTypeDeclaration> type =
                this.internalTypes().stream().filter(f -> f.getName().endsWith(name)).findFirst();
        return type.orElseThrow(() ->
                new UnsolvedSymbolException("Internal type not found: " + name));
    }

    @Override
    public boolean hasInternalType(String name) {
        /*
        The name of the ReferenceTypeDeclaration could be composed on the internal class and the outer class, e.g. A$B. That's why we search the internal type in the ending part.
        In case the name is composed of the internal type only, i.e. f.getName() returns B, it will also works.
         */
        return this.internalTypes().stream().anyMatch(f -> f.getName().endsWith(name));
    }

    @Override
    public List<ResolvedConstructorDeclaration> getConstructors() {
        return Collections.emptyList();
    }

    @Override
    public Optional<ClassOrInterfaceDeclaration> toAst() {
        return Optional.empty();
    }
}<|MERGE_RESOLUTION|>--- conflicted
+++ resolved
@@ -38,21 +38,12 @@
 import javassist.CtClass;
 import javassist.CtField;
 import javassist.NotFoundException;
-<<<<<<< HEAD
-import javassist.bytecode.AccessFlag;
-import javassist.bytecode.SyntheticAttribute;
-
-import java.lang.reflect.Modifier;
-import java.util.*;
-import java.util.function.Predicate;
-=======
 
 import java.util.Arrays;
 import java.util.Collections;
 import java.util.List;
 import java.util.Optional;
 import java.util.Set;
->>>>>>> b23e14c1
 import java.util.stream.Collectors;
 
 /**
@@ -135,11 +126,7 @@
 
     @Override
     public List<ResolvedReferenceType> getAncestors(boolean acceptIncompleteList) {
-<<<<<<< HEAD
-        return javassistTypeDeclarationAdapter.getAncestors(this, acceptIncompleteList);
-=======
         return javassistTypeDeclarationAdapter.getAncestors(acceptIncompleteList);
->>>>>>> b23e14c1
     }
 
     @Override
