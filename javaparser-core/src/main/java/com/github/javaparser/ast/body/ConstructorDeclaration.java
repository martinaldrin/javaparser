--- conflicted
+++ resolved
@@ -153,62 +153,4 @@
         return sb.toString();
     }
 
-<<<<<<< HEAD
-    @Override
-    public String getDeclarationAsString(boolean includingModifiers, boolean includingThrows) {
-        return getDeclarationAsString(includingModifiers, includingThrows, true);
-    }
-
-    @Override
-    public String getDeclarationAsString() {
-        return getDeclarationAsString(true, true, true);
-    }
-
-    @Override
-    public BlockStmt getBody() {
-        return body;
-    }
-
-    @Override
-    public ConstructorDeclaration setBody(final BlockStmt body) {
-        assertNotNull(body);
-        notifyPropertyChange(ObservableProperty.BODY, this.body, body);
-        if (this.body != null)
-            this.body.setParentNode(null);
-        this.body = body;
-        setAsParentNodeOf(body);
-        return this;
-    }
-
-    @Override
-    public List<NodeList<?>> getNodeLists() {
-        return Arrays.asList(getParameters(), getThrownExceptions(), getTypeParameters(), getAnnotations());
-    }
-
-    @Override
-    public boolean remove(Node node) {
-        if (node == null)
-            return false;
-        for (int i = 0; i < parameters.size(); i++) {
-            if (parameters.get(i) == node) {
-                parameters.remove(i);
-                return true;
-            }
-        }
-        for (int i = 0; i < thrownExceptions.size(); i++) {
-            if (thrownExceptions.get(i) == node) {
-                thrownExceptions.remove(i);
-                return true;
-            }
-        }
-        for (int i = 0; i < typeParameters.size(); i++) {
-            if (typeParameters.get(i) == node) {
-                typeParameters.remove(i);
-                return true;
-            }
-        }
-        return super.remove(node);
-    }
-=======
->>>>>>> fe380708
 }
