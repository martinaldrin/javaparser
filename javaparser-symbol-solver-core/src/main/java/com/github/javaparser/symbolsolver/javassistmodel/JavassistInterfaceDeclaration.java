/*
 * Copyright (C) 2015-2016 Federico Tomassetti
 * Copyright (C) 2017-2020 The JavaParser Team.
 *
 * This file is part of JavaParser.
 *
 * JavaParser can be used either under the terms of
 * a) the GNU Lesser General Public License as published by
 *     the Free Software Foundation, either version 3 of the License, or
 *     (at your option) any later version.
 * b) the terms of the Apache License
 *
 * You should have received a copy of both licenses in LICENCE.LGPL and
 * LICENCE.APACHE. Please refer to those files for details.
 *
 * JavaParser is distributed in the hope that it will be useful,
 * but WITHOUT ANY WARRANTY; without even the implied warranty of
 * MERCHANTABILITY or FITNESS FOR A PARTICULAR PURPOSE.  See the
 * GNU Lesser General Public License for more details.
 */

package com.github.javaparser.symbolsolver.javassistmodel;

import com.github.javaparser.ast.AccessSpecifier;
import com.github.javaparser.ast.body.ClassOrInterfaceDeclaration;
import com.github.javaparser.resolution.MethodUsage;
import com.github.javaparser.resolution.UnsolvedSymbolException;
import com.github.javaparser.resolution.declarations.*;
import com.github.javaparser.resolution.types.ResolvedReferenceType;
import com.github.javaparser.resolution.types.ResolvedType;
import com.github.javaparser.symbolsolver.core.resolution.Context;
import com.github.javaparser.symbolsolver.core.resolution.MethodUsageResolutionCapability;
import com.github.javaparser.symbolsolver.javaparsermodel.LambdaArgumentTypePlaceholder;
import com.github.javaparser.symbolsolver.logic.AbstractTypeDeclaration;
import com.github.javaparser.symbolsolver.logic.MethodResolutionCapability;
import com.github.javaparser.symbolsolver.model.resolution.SymbolReference;
import com.github.javaparser.symbolsolver.model.resolution.TypeSolver;
import com.github.javaparser.symbolsolver.resolution.SymbolSolver;
import javassist.CtClass;
import javassist.CtField;
import javassist.NotFoundException;

<<<<<<< HEAD
import java.lang.reflect.Modifier;
import java.util.*;
import java.util.function.Predicate;
=======
import java.util.Arrays;
import java.util.Collections;
import java.util.List;
import java.util.Optional;
import java.util.Set;
>>>>>>> b23e14c1
import java.util.stream.Collectors;

/**
 * @author Federico Tomassetti
 */
public class JavassistInterfaceDeclaration extends AbstractTypeDeclaration
        implements ResolvedInterfaceDeclaration, MethodResolutionCapability, MethodUsageResolutionCapability {

    private CtClass ctClass;
    private TypeSolver typeSolver;
    private JavassistTypeDeclarationAdapter javassistTypeDeclarationAdapter;

    @Override
    public String toString() {
        return "JavassistInterfaceDeclaration{" +
                "ctClass=" + ctClass.getName() +
                ", typeSolver=" + typeSolver +
                '}';
    }

    public JavassistInterfaceDeclaration(CtClass ctClass, TypeSolver typeSolver) {
        if (!ctClass.isInterface()) {
            throw new IllegalArgumentException("Not an interface: " + ctClass.getName());
        }
        this.ctClass = ctClass;
        this.typeSolver = typeSolver;
        this.javassistTypeDeclarationAdapter = new JavassistTypeDeclarationAdapter(ctClass, typeSolver, this);
    }

    @Override
    public List<ResolvedReferenceType> getInterfacesExtended() {
        return javassistTypeDeclarationAdapter.getInterfaces();
    }

    @Override
    public String getPackageName() {
        return ctClass.getPackageName();
    }

    @Override
    public String getClassName() {
        String className = ctClass.getName().replace('$', '.');
        if (getPackageName() != null) {
            return className.substring(getPackageName().length() + 1);
        }
        return className;
    }

    @Override
    public String getQualifiedName() {
        return ctClass.getName().replace('$', '.');
    }

    @Deprecated
    public Optional<MethodUsage> solveMethodAsUsage(String name, List<ResolvedType> argumentsTypes,
                                                    Context invokationContext, List<ResolvedType> typeParameterValues) {
        return JavassistUtils.solveMethodAsUsage(name, argumentsTypes, typeSolver, invokationContext, typeParameterValues, this, ctClass);
    }

    @Override
    @Deprecated
    public SymbolReference<ResolvedMethodDeclaration> solveMethod(String name, List<ResolvedType> argumentsTypes, boolean staticOnly) {
        return JavassistUtils.solveMethod(name, argumentsTypes, staticOnly, typeSolver, this, ctClass);
    }

    @Override
    public boolean isAssignableBy(ResolvedType type) {
        if (type.isNull()) {
            return true;
        }

        if (type instanceof LambdaArgumentTypePlaceholder) {
            return isFunctionalInterface();
        }

        // Check if it's a reference type.
        if (type.isReferenceType()) {

            // Check if the qualified name matches
            ResolvedReferenceType reference = type.asReferenceType();
            if (reference.getQualifiedName().equals(getQualifiedName())) {

                // Get the type declaration
                Optional<ResolvedReferenceTypeDeclaration> optionalTypeDeclaration = reference.getTypeDeclaration();
                if (optionalTypeDeclaration.isPresent()) {

                    // Check if the parameters match
                    ResolvedReferenceTypeDeclaration typeDeclaration = optionalTypeDeclaration.get();
                    if (typeDeclaration.getTypeParameters().equals(getTypeParameters())) {
                        return true;
                    }

                }
            }
        }

        for (ResolvedReferenceType interfaze : getInterfacesExtended()) {
            if (type.isAssignableBy(interfaze)) {
                return true;
            }
        }

        return false;
    }

    @Override
    public List<ResolvedFieldDeclaration> getAllFields() {
        return javassistTypeDeclarationAdapter.getDeclaredFields();
    }

    @Override
    public boolean isAssignableBy(ResolvedReferenceTypeDeclaration other) {
        return isAssignableBy(new ReferenceTypeImpl(other, typeSolver));
    }

    @Override
    public List<ResolvedReferenceType> getAncestors(boolean acceptIncompleteList) {
        return javassistTypeDeclarationAdapter.getAncestors(acceptIncompleteList);
    }

    @Override
    public Set<ResolvedMethodDeclaration> getDeclaredMethods() {
        return Arrays.stream(ctClass.getDeclaredMethods())
                .map(m -> new JavassistMethodDeclaration(m, typeSolver))
                .collect(Collectors.toSet());
    }

    @Override
    public boolean hasDirectlyAnnotation(String canonicalName) {
        return ctClass.hasAnnotation(canonicalName);
    }

    @Override
    public String getName() {
        String[] nameElements = ctClass.getSimpleName().replace('$', '.').split("\\.");
        return nameElements[nameElements.length - 1];
    }

    @Override
    public List<ResolvedTypeParameterDeclaration> getTypeParameters() {
        return javassistTypeDeclarationAdapter.getTypeParameters();
    }

    @Override
    public AccessSpecifier accessSpecifier() {
        return JavassistFactory.modifiersToAccessLevel(ctClass.getModifiers());
    }

    @Override
    public ResolvedInterfaceDeclaration asInterface() {
        return this;
    }


    @Deprecated
    public SymbolReference<? extends ResolvedValueDeclaration> solveSymbol(String name, TypeSolver typeSolver) {
        for (CtField field : ctClass.getDeclaredFields()) {
            if (field.getName().equals(name)) {
                return SymbolReference.solved(new JavassistFieldDeclaration(field, typeSolver));
            }
        }

        String[] interfaceFQNs = getInterfaceFQNs();
        for (String interfaceFQN : interfaceFQNs) {
            SymbolReference<? extends ResolvedValueDeclaration> interfaceRef = solveSymbolForFQN(name, interfaceFQN);
            if (interfaceRef.isSolved()) {
                return interfaceRef;
            }
        }

        return SymbolReference.unsolved(ResolvedValueDeclaration.class);
    }

    private SymbolReference<? extends ResolvedValueDeclaration> solveSymbolForFQN(String symbolName, String fqn) {
        if (fqn == null) {
            return SymbolReference.unsolved(ResolvedValueDeclaration.class);
        }

        ResolvedReferenceTypeDeclaration fqnTypeDeclaration = typeSolver.solveType(fqn);
        return new SymbolSolver(typeSolver).solveSymbolInType(fqnTypeDeclaration, symbolName);
    }

    private String[] getInterfaceFQNs() {
        return ctClass.getClassFile().getInterfaces();
    }

    @Override
    public Optional<ResolvedReferenceTypeDeclaration> containerType() {
        return javassistTypeDeclarationAdapter.containerType();
    }

    @Override
    public Set<ResolvedReferenceTypeDeclaration> internalTypes() {
        try {
            /*
            Get all internal types of the current class and get their corresponding ReferenceTypeDeclaration.
            Finally, return them in a Set.
             */
            return Arrays.stream(ctClass.getDeclaredClasses()).map(itype -> JavassistFactory.toTypeDeclaration(itype, typeSolver)).collect(Collectors.toSet());
        } catch (NotFoundException e) {
            throw new RuntimeException(e);
        }
    }

    @Override
    public ResolvedReferenceTypeDeclaration getInternalType(String name) {
        /*
        The name of the ReferenceTypeDeclaration could be composed on the internal class and the outer class, e.g. A$B. That's why we search the internal type in the ending part.
        In case the name is composed of the internal type only, i.e. f.getName() returns B, it will also works.
         */
        Optional<ResolvedReferenceTypeDeclaration> type =
                this.internalTypes().stream().filter(f -> f.getName().endsWith(name)).findFirst();
        return type.orElseThrow(() ->
                new UnsolvedSymbolException("Internal type not found: " + name));
    }

    @Override
    public boolean hasInternalType(String name) {
        /*
        The name of the ReferenceTypeDeclaration could be composed on the internal class and the outer class, e.g. A$B. That's why we search the internal type in the ending part.
        In case the name is composed of the internal type only, i.e. f.getName() returns B, it will also works.
         */
        return this.internalTypes().stream().anyMatch(f -> f.getName().endsWith(name));
    }

    @Override
    public List<ResolvedConstructorDeclaration> getConstructors() {
        return Collections.emptyList();
    }

    @Override
    public Optional<ClassOrInterfaceDeclaration> toAst() {
        return Optional.empty();
    }
}<|MERGE_RESOLUTION|>--- conflicted
+++ resolved
@@ -30,7 +30,6 @@
 import com.github.javaparser.resolution.types.ResolvedType;
 import com.github.javaparser.symbolsolver.core.resolution.Context;
 import com.github.javaparser.symbolsolver.core.resolution.MethodUsageResolutionCapability;
-import com.github.javaparser.symbolsolver.javaparsermodel.LambdaArgumentTypePlaceholder;
 import com.github.javaparser.symbolsolver.logic.AbstractTypeDeclaration;
 import com.github.javaparser.symbolsolver.logic.MethodResolutionCapability;
 import com.github.javaparser.symbolsolver.model.resolution.SymbolReference;
@@ -40,17 +39,7 @@
 import javassist.CtField;
 import javassist.NotFoundException;
 
-<<<<<<< HEAD
-import java.lang.reflect.Modifier;
 import java.util.*;
-import java.util.function.Predicate;
-=======
-import java.util.Arrays;
-import java.util.Collections;
-import java.util.List;
-import java.util.Optional;
-import java.util.Set;
->>>>>>> b23e14c1
 import java.util.stream.Collectors;
 
 /**
@@ -118,52 +107,17 @@
 
     @Override
     public boolean isAssignableBy(ResolvedType type) {
-        if (type.isNull()) {
-            return true;
-        }
-
-        if (type instanceof LambdaArgumentTypePlaceholder) {
-            return isFunctionalInterface();
-        }
-
-        // Check if it's a reference type.
-        if (type.isReferenceType()) {
-
-            // Check if the qualified name matches
-            ResolvedReferenceType reference = type.asReferenceType();
-            if (reference.getQualifiedName().equals(getQualifiedName())) {
-
-                // Get the type declaration
-                Optional<ResolvedReferenceTypeDeclaration> optionalTypeDeclaration = reference.getTypeDeclaration();
-                if (optionalTypeDeclaration.isPresent()) {
-
-                    // Check if the parameters match
-                    ResolvedReferenceTypeDeclaration typeDeclaration = optionalTypeDeclaration.get();
-                    if (typeDeclaration.getTypeParameters().equals(getTypeParameters())) {
-                        return true;
-                    }
-
-                }
-            }
-        }
-
-        for (ResolvedReferenceType interfaze : getInterfacesExtended()) {
-            if (type.isAssignableBy(interfaze)) {
-                return true;
-            }
-        }
-
-        return false;
+        throw new UnsupportedOperationException();
     }
 
     @Override
     public List<ResolvedFieldDeclaration> getAllFields() {
-        return javassistTypeDeclarationAdapter.getDeclaredFields();
+      return javassistTypeDeclarationAdapter.getDeclaredFields();
     }
 
     @Override
     public boolean isAssignableBy(ResolvedReferenceTypeDeclaration other) {
-        return isAssignableBy(new ReferenceTypeImpl(other, typeSolver));
+        throw new UnsupportedOperationException();
     }
 
     @Override
