--- conflicted
+++ resolved
@@ -1,4 +1,3 @@
-<<<<<<< HEAD
 Version 3.1.0-beta.1
 ------------------
 This version is a beta because there are a lot of new features that may still change.
@@ -16,20 +15,7 @@
 If you want to generate your own visitors, you can use the `VisitorGenerator` class from `javaparser-core-generators`
 
 If you want to reuse the code generation utilities, look at module `javaparser-generator-utils` - there is a very useful `SourceRoot` class in there that takes away a lot of file management troubles.
-* 749 745 750 743 748 smaller improvements and fixes
-=======
-Version 3.1.0
-------------------
-Sadly we found an issue that couldn't be solved in a backwards compatible way:
-* 719 getJavadoc, getJavadocComment and getComment could return null. Our promise was to return Optional, so that is what they do now.
-
-New:
-* 658 718 we have created a metamodel. It gives information about the structure of the various AST nodes, as if you are introspecting them. 
-* 353 visitors are no longer hand made, they are now generated from the metamodel. This should make them 100% reliable.
-Affected visitors are: GenericVisitorAdapter, EqualsVisitor, VoidVisitorAdapter, VoidVisitor, GenericVisitor, HashCodeVisitor, CloneVisitor.
-If you want to generate your own visitors, you can use the VisitorGenerator class.
-* 220 733 717 smaller improvements and fixes
->>>>>>> e5294fe7
+* 220 733 717 749 745 750 743 748 smaller improvements and fixes
 
 Version 3.0.1
 ------------------
