--- conflicted
+++ resolved
@@ -182,12 +182,7 @@
         return n.hashCode();
     }
 
-<<<<<<< HEAD
-    @Generated("com.github.javaparser.generator.core.visitor.ObjectIdentityHashCodeVisitorGenerator")
     public Integer visit(final ForEachStmt n, final Void arg) {
-=======
-    public Integer visit(final ForeachStmt n, final Void arg) {
->>>>>>> cf47b14e
         return n.hashCode();
     }
 
@@ -383,52 +378,27 @@
         return n.hashCode();
     }
 
-<<<<<<< HEAD
-    @Generated("com.github.javaparser.generator.core.visitor.ObjectIdentityHashCodeVisitorGenerator")
     public Integer visit(final ModuleRequiresDirective n, final Void arg) {
-=======
-    public Integer visit(final ModuleRequiresStmt n, final Void arg) {
->>>>>>> cf47b14e
         return n.hashCode();
     }
 
     @Override()
-<<<<<<< HEAD
-    @Generated("com.github.javaparser.generator.core.visitor.ObjectIdentityHashCodeVisitorGenerator")
     public Integer visit(final ModuleExportsDirective n, final Void arg) {
-=======
-    public Integer visit(final ModuleExportsStmt n, final Void arg) {
->>>>>>> cf47b14e
         return n.hashCode();
     }
 
     @Override()
-<<<<<<< HEAD
-    @Generated("com.github.javaparser.generator.core.visitor.ObjectIdentityHashCodeVisitorGenerator")
     public Integer visit(final ModuleProvidesDirective n, final Void arg) {
-=======
-    public Integer visit(final ModuleProvidesStmt n, final Void arg) {
->>>>>>> cf47b14e
         return n.hashCode();
     }
 
     @Override()
-<<<<<<< HEAD
-    @Generated("com.github.javaparser.generator.core.visitor.ObjectIdentityHashCodeVisitorGenerator")
     public Integer visit(final ModuleUsesDirective n, final Void arg) {
-=======
-    public Integer visit(final ModuleUsesStmt n, final Void arg) {
->>>>>>> cf47b14e
         return n.hashCode();
     }
 
     @Override
-<<<<<<< HEAD
-    @Generated("com.github.javaparser.generator.core.visitor.ObjectIdentityHashCodeVisitorGenerator")
     public Integer visit(final ModuleOpensDirective n, final Void arg) {
-=======
-    public Integer visit(final ModuleOpensStmt n, final Void arg) {
->>>>>>> cf47b14e
         return n.hashCode();
     }
 
