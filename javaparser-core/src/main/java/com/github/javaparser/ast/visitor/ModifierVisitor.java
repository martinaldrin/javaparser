/*
 * Copyright (C) 2007-2010 Júlio Vilmar Gesser.
 * Copyright (C) 2011, 2013-2016 The JavaParser Team.
 *
 * This file is part of JavaParser.
 *
 * JavaParser can be used either under the terms of
 * a) the GNU Lesser General Public License as published by
 *     the Free Software Foundation, either version 3 of the License, or
 *     (at your option) any later version.
 * b) the terms of the Apache License
 *
 * You should have received a copy of both licenses in LICENCE.LGPL and
 * LICENCE.APACHE. Please refer to those files for details.
 *
 * JavaParser is distributed in the hope that it will be useful,
 * but WITHOUT ANY WARRANTY; without even the implied warranty of
 * MERCHANTABILITY or FITNESS FOR A PARTICULAR PURPOSE.  See the
 * GNU Lesser General Public License for more details.
 */
package com.github.javaparser.ast.visitor;

import com.github.javaparser.ast.*;
import com.github.javaparser.ast.body.*;
import com.github.javaparser.ast.comments.BlockComment;
import com.github.javaparser.ast.comments.Comment;
import com.github.javaparser.ast.comments.JavadocComment;
import com.github.javaparser.ast.comments.LineComment;
import com.github.javaparser.ast.expr.*;
import com.github.javaparser.ast.modules.*;
import com.github.javaparser.ast.stmt.*;
import com.github.javaparser.ast.type.*;
import com.github.javaparser.utils.Pair;
import java.util.ArrayList;
import java.util.List;
import java.util.Optional;
import static com.github.javaparser.utils.Utils.removeElementByObjectIdentity;
import static com.github.javaparser.utils.Utils.replaceElementByObjectIdentity;

/**
 * This visitor can be used to save time when some specific nodes needs
 * to be changed. To do that just extend this class and override the methods
 * from the nodes who needs to be changed, returning the changed node.
 * Returning null will remove the node.
 * <p>
 * If a node is removed that was required in its parent node,
 * the parent node will be removed too.
 *
 * @author Julio Vilmar Gesser
 */
public class ModifierVisitor<A> implements GenericVisitor<Visitable, A> {

    @Override
    public Visitable visit(final AnnotationDeclaration n, final A arg) {
        NodeList<BodyDeclaration<?>> members = modifyList(n.getMembers(), arg);
        NodeList<Modifier> modifiers = modifyList(n.getModifiers(), arg);
        SimpleName name = (SimpleName) n.getName().accept(this, arg);
        NodeList<AnnotationExpr> annotations = modifyList(n.getAnnotations(), arg);
        Comment comment = n.getComment().map(s -> (Comment) s.accept(this, arg)).orElse(null);
        if (name == null)
            return null;
        n.setMembers(members);
        n.setModifiers(modifiers);
        n.setName(name);
        n.setAnnotations(annotations);
        n.setComment(comment);
        return n;
    }

    @Override
    public Visitable visit(final AnnotationMemberDeclaration n, final A arg) {
        Expression defaultValue = n.getDefaultValue().map(s -> (Expression) s.accept(this, arg)).orElse(null);
        NodeList<Modifier> modifiers = modifyList(n.getModifiers(), arg);
        SimpleName name = (SimpleName) n.getName().accept(this, arg);
        Type type = (Type) n.getType().accept(this, arg);
        NodeList<AnnotationExpr> annotations = modifyList(n.getAnnotations(), arg);
        Comment comment = n.getComment().map(s -> (Comment) s.accept(this, arg)).orElse(null);
        if (name == null || type == null)
            return null;
        n.setDefaultValue(defaultValue);
        n.setModifiers(modifiers);
        n.setName(name);
        n.setType(type);
        n.setAnnotations(annotations);
        n.setComment(comment);
        return n;
    }

    @Override
    public Visitable visit(final ArrayAccessExpr n, final A arg) {
        Expression index = (Expression) n.getIndex().accept(this, arg);
        Expression name = (Expression) n.getName().accept(this, arg);
        Comment comment = n.getComment().map(s -> (Comment) s.accept(this, arg)).orElse(null);
        if (index == null || name == null)
            return null;
        n.setIndex(index);
        n.setName(name);
        n.setComment(comment);
        return n;
    }

    @Override
    public Visitable visit(final ArrayCreationExpr n, final A arg) {
        Type elementType = (Type) n.getElementType().accept(this, arg);
        ArrayInitializerExpr initializer = n.getInitializer().map(s -> (ArrayInitializerExpr) s.accept(this, arg)).orElse(null);
        NodeList<ArrayCreationLevel> levels = modifyList(n.getLevels(), arg);
        Comment comment = n.getComment().map(s -> (Comment) s.accept(this, arg)).orElse(null);
        if (elementType == null || levels.isEmpty())
            return null;
        n.setElementType(elementType);
        n.setInitializer(initializer);
        n.setLevels(levels);
        n.setComment(comment);
        return n;
    }

    @Override
    public Visitable visit(final ArrayInitializerExpr n, final A arg) {
        NodeList<Expression> values = modifyList(n.getValues(), arg);
        Comment comment = n.getComment().map(s -> (Comment) s.accept(this, arg)).orElse(null);
        n.setValues(values);
        n.setComment(comment);
        return n;
    }

    @Override
    public Visitable visit(final AssertStmt n, final A arg) {
        Expression check = (Expression) n.getCheck().accept(this, arg);
        Expression message = n.getMessage().map(s -> (Expression) s.accept(this, arg)).orElse(null);
        Comment comment = n.getComment().map(s -> (Comment) s.accept(this, arg)).orElse(null);
        if (check == null)
            return null;
        n.setCheck(check);
        n.setMessage(message);
        n.setComment(comment);
        return n;
    }

    @Override
    public Visitable visit(final AssignExpr n, final A arg) {
        Expression target = (Expression) n.getTarget().accept(this, arg);
        Expression value = (Expression) n.getValue().accept(this, arg);
        Comment comment = n.getComment().map(s -> (Comment) s.accept(this, arg)).orElse(null);
        if (target == null || value == null)
            return null;
        n.setTarget(target);
        n.setValue(value);
        n.setComment(comment);
        return n;
    }

    @Override
    public Visitable visit(final BinaryExpr n, final A arg) {
        Expression left = (Expression) n.getLeft().accept(this, arg);
        Expression right = (Expression) n.getRight().accept(this, arg);
        Comment comment = n.getComment().map(s -> (Comment) s.accept(this, arg)).orElse(null);
        if (left == null)
            return right;
        if (right == null)
            return left;
        n.setLeft(left);
        n.setRight(right);
        n.setComment(comment);
        return n;
    }

    @Override
    public Visitable visit(final BlockStmt n, final A arg) {
        NodeList<Statement> statements = modifyList(n.getStatements(), arg);
        Comment comment = n.getComment().map(s -> (Comment) s.accept(this, arg)).orElse(null);
        n.setStatements(statements);
        n.setComment(comment);
        return n;
    }

    @Override
    public Visitable visit(final BooleanLiteralExpr n, final A arg) {
        Comment comment = n.getComment().map(s -> (Comment) s.accept(this, arg)).orElse(null);
        n.setComment(comment);
        return n;
    }

    @Override
    public Visitable visit(final BreakStmt n, final A arg) {
        SimpleName label = n.getLabel().map(s -> (SimpleName) s.accept(this, arg)).orElse(null);
        Comment comment = n.getComment().map(s -> (Comment) s.accept(this, arg)).orElse(null);
        n.setLabel(label);
        n.setComment(comment);
        return n;
    }

    @Override
    public Visitable visit(final CastExpr n, final A arg) {
        Expression expression = (Expression) n.getExpression().accept(this, arg);
        Type type = (Type) n.getType().accept(this, arg);
        Comment comment = n.getComment().map(s -> (Comment) s.accept(this, arg)).orElse(null);
        if (expression == null || type == null)
            return null;
        n.setExpression(expression);
        n.setType(type);
        n.setComment(comment);
        return n;
    }

    @Override
    public Visitable visit(final CatchClause n, final A arg) {
        BlockStmt body = (BlockStmt) n.getBody().accept(this, arg);
        Parameter parameter = (Parameter) n.getParameter().accept(this, arg);
        Comment comment = n.getComment().map(s -> (Comment) s.accept(this, arg)).orElse(null);
        if (body == null || parameter == null)
            return null;
        n.setBody(body);
        n.setParameter(parameter);
        n.setComment(comment);
        return n;
    }

    @Override
    public Visitable visit(final CharLiteralExpr n, final A arg) {
        Comment comment = n.getComment().map(s -> (Comment) s.accept(this, arg)).orElse(null);
        n.setComment(comment);
        return n;
    }

    @Override
    public Visitable visit(final ClassExpr n, final A arg) {
        Type type = (Type) n.getType().accept(this, arg);
        Comment comment = n.getComment().map(s -> (Comment) s.accept(this, arg)).orElse(null);
        if (type == null)
            return null;
        n.setType(type);
        n.setComment(comment);
        return n;
    }

    @Override
    public Visitable visit(final ClassOrInterfaceDeclaration n, final A arg) {
        NodeList<ClassOrInterfaceType> extendedTypes = modifyList(n.getExtendedTypes(), arg);
        NodeList<ClassOrInterfaceType> implementedTypes = modifyList(n.getImplementedTypes(), arg);
        NodeList<TypeParameter> typeParameters = modifyList(n.getTypeParameters(), arg);
        NodeList<BodyDeclaration<?>> members = modifyList(n.getMembers(), arg);
        NodeList<Modifier> modifiers = modifyList(n.getModifiers(), arg);
        SimpleName name = (SimpleName) n.getName().accept(this, arg);
        NodeList<AnnotationExpr> annotations = modifyList(n.getAnnotations(), arg);
        Comment comment = n.getComment().map(s -> (Comment) s.accept(this, arg)).orElse(null);
        if (name == null)
            return null;
        n.setExtendedTypes(extendedTypes);
        n.setImplementedTypes(implementedTypes);
        n.setTypeParameters(typeParameters);
        n.setMembers(members);
        n.setModifiers(modifiers);
        n.setName(name);
        n.setAnnotations(annotations);
        n.setComment(comment);
        return n;
    }

    @Override
    public Visitable visit(final ClassOrInterfaceType n, final A arg) {
        SimpleName name = (SimpleName) n.getName().accept(this, arg);
        ClassOrInterfaceType scope = n.getScope().map(s -> (ClassOrInterfaceType) s.accept(this, arg)).orElse(null);
        NodeList<Type> typeArguments = modifyList(n.getTypeArguments(), arg);
        NodeList<AnnotationExpr> annotations = modifyList(n.getAnnotations(), arg);
        Comment comment = n.getComment().map(s -> (Comment) s.accept(this, arg)).orElse(null);
        if (name == null)
            return null;
        n.setName(name);
        n.setScope(scope);
        n.setTypeArguments(typeArguments);
        n.setAnnotations(annotations);
        n.setComment(comment);
        return n;
    }

    @Override
    public Visitable visit(final CompilationUnit n, final A arg) {
        NodeList<ImportDeclaration> imports = modifyList(n.getImports(), arg);
        ModuleDeclaration module = n.getModule().map(s -> (ModuleDeclaration) s.accept(this, arg)).orElse(null);
        PackageDeclaration packageDeclaration = n.getPackageDeclaration().map(s -> (PackageDeclaration) s.accept(this, arg)).orElse(null);
        NodeList<TypeDeclaration<?>> types = modifyList(n.getTypes(), arg);
        Comment comment = n.getComment().map(s -> (Comment) s.accept(this, arg)).orElse(null);
        n.setImports(imports);
        n.setModule(module);
        n.setPackageDeclaration(packageDeclaration);
        n.setTypes(types);
        n.setComment(comment);
        return n;
    }

    @Override
    public Visitable visit(final ConditionalExpr n, final A arg) {
        Expression condition = (Expression) n.getCondition().accept(this, arg);
        Expression elseExpr = (Expression) n.getElseExpr().accept(this, arg);
        Expression thenExpr = (Expression) n.getThenExpr().accept(this, arg);
        Comment comment = n.getComment().map(s -> (Comment) s.accept(this, arg)).orElse(null);
        if (condition == null || elseExpr == null || thenExpr == null)
            return null;
        n.setCondition(condition);
        n.setElseExpr(elseExpr);
        n.setThenExpr(thenExpr);
        n.setComment(comment);
        return n;
    }

    @Override
    public Visitable visit(final ConstructorDeclaration n, final A arg) {
        BlockStmt body = (BlockStmt) n.getBody().accept(this, arg);
        NodeList<Modifier> modifiers = modifyList(n.getModifiers(), arg);
        SimpleName name = (SimpleName) n.getName().accept(this, arg);
        NodeList<Parameter> parameters = modifyList(n.getParameters(), arg);
        ReceiverParameter receiverParameter = n.getReceiverParameter().map(s -> (ReceiverParameter) s.accept(this, arg)).orElse(null);
        NodeList<ReferenceType> thrownExceptions = modifyList(n.getThrownExceptions(), arg);
        NodeList<TypeParameter> typeParameters = modifyList(n.getTypeParameters(), arg);
        NodeList<AnnotationExpr> annotations = modifyList(n.getAnnotations(), arg);
        Comment comment = n.getComment().map(s -> (Comment) s.accept(this, arg)).orElse(null);
        if (body == null || name == null)
            return null;
        n.setBody(body);
        n.setModifiers(modifiers);
        n.setName(name);
        n.setParameters(parameters);
        n.setReceiverParameter(receiverParameter);
        n.setThrownExceptions(thrownExceptions);
        n.setTypeParameters(typeParameters);
        n.setAnnotations(annotations);
        n.setComment(comment);
        return n;
    }

    @Override
    public Visitable visit(final ContinueStmt n, final A arg) {
        SimpleName label = n.getLabel().map(s -> (SimpleName) s.accept(this, arg)).orElse(null);
        Comment comment = n.getComment().map(s -> (Comment) s.accept(this, arg)).orElse(null);
        n.setLabel(label);
        n.setComment(comment);
        return n;
    }

    @Override
    public Visitable visit(final DoStmt n, final A arg) {
        Statement body = (Statement) n.getBody().accept(this, arg);
        Expression condition = (Expression) n.getCondition().accept(this, arg);
        Comment comment = n.getComment().map(s -> (Comment) s.accept(this, arg)).orElse(null);
        if (body == null || condition == null)
            return null;
        n.setBody(body);
        n.setCondition(condition);
        n.setComment(comment);
        return n;
    }

    @Override
    public Visitable visit(final DoubleLiteralExpr n, final A arg) {
        Comment comment = n.getComment().map(s -> (Comment) s.accept(this, arg)).orElse(null);
        n.setComment(comment);
        return n;
    }

    @Override
    public Visitable visit(final EmptyStmt n, final A arg) {
        Comment comment = n.getComment().map(s -> (Comment) s.accept(this, arg)).orElse(null);
        n.setComment(comment);
        return n;
    }

    @Override
    public Visitable visit(final EnclosedExpr n, final A arg) {
        Expression inner = (Expression) n.getInner().accept(this, arg);
        Comment comment = n.getComment().map(s -> (Comment) s.accept(this, arg)).orElse(null);
        if (inner == null)
            return null;
        n.setInner(inner);
        n.setComment(comment);
        return n;
    }

    @Override
    public Visitable visit(final EnumConstantDeclaration n, final A arg) {
        NodeList<Expression> arguments = modifyList(n.getArguments(), arg);
        NodeList<BodyDeclaration<?>> classBody = modifyList(n.getClassBody(), arg);
        SimpleName name = (SimpleName) n.getName().accept(this, arg);
        NodeList<AnnotationExpr> annotations = modifyList(n.getAnnotations(), arg);
        Comment comment = n.getComment().map(s -> (Comment) s.accept(this, arg)).orElse(null);
        if (name == null)
            return null;
        n.setArguments(arguments);
        n.setClassBody(classBody);
        n.setName(name);
        n.setAnnotations(annotations);
        n.setComment(comment);
        return n;
    }

    @Override
    public Visitable visit(final EnumDeclaration n, final A arg) {
        NodeList<EnumConstantDeclaration> entries = modifyList(n.getEntries(), arg);
        NodeList<ClassOrInterfaceType> implementedTypes = modifyList(n.getImplementedTypes(), arg);
        NodeList<BodyDeclaration<?>> members = modifyList(n.getMembers(), arg);
        NodeList<Modifier> modifiers = modifyList(n.getModifiers(), arg);
        SimpleName name = (SimpleName) n.getName().accept(this, arg);
        NodeList<AnnotationExpr> annotations = modifyList(n.getAnnotations(), arg);
        Comment comment = n.getComment().map(s -> (Comment) s.accept(this, arg)).orElse(null);
        if (name == null)
            return null;
        n.setEntries(entries);
        n.setImplementedTypes(implementedTypes);
        n.setMembers(members);
        n.setModifiers(modifiers);
        n.setName(name);
        n.setAnnotations(annotations);
        n.setComment(comment);
        return n;
    }

    @Override
    public Visitable visit(final ExplicitConstructorInvocationStmt n, final A arg) {
        NodeList<Expression> arguments = modifyList(n.getArguments(), arg);
        Expression expression = n.getExpression().map(s -> (Expression) s.accept(this, arg)).orElse(null);
        NodeList<Type> typeArguments = modifyList(n.getTypeArguments(), arg);
        Comment comment = n.getComment().map(s -> (Comment) s.accept(this, arg)).orElse(null);
        n.setArguments(arguments);
        n.setExpression(expression);
        n.setTypeArguments(typeArguments);
        n.setComment(comment);
        return n;
    }

    @Override
    public Visitable visit(final ExpressionStmt n, final A arg) {
        Expression expression = (Expression) n.getExpression().accept(this, arg);
        Comment comment = n.getComment().map(s -> (Comment) s.accept(this, arg)).orElse(null);
        if (expression == null)
            return null;
        n.setExpression(expression);
        n.setComment(comment);
        return n;
    }

    @Override
    public Visitable visit(final FieldAccessExpr n, final A arg) {
        SimpleName name = (SimpleName) n.getName().accept(this, arg);
        Expression scope = (Expression) n.getScope().accept(this, arg);
        NodeList<Type> typeArguments = modifyList(n.getTypeArguments(), arg);
        Comment comment = n.getComment().map(s -> (Comment) s.accept(this, arg)).orElse(null);
        if (name == null || scope == null)
            return null;
        n.setName(name);
        n.setScope(scope);
        n.setTypeArguments(typeArguments);
        n.setComment(comment);
        return n;
    }

    @Override
    public Visitable visit(final FieldDeclaration n, final A arg) {
        NodeList<Modifier> modifiers = modifyList(n.getModifiers(), arg);
        NodeList<VariableDeclarator> variables = modifyList(n.getVariables(), arg);
        NodeList<AnnotationExpr> annotations = modifyList(n.getAnnotations(), arg);
        Comment comment = n.getComment().map(s -> (Comment) s.accept(this, arg)).orElse(null);
        if (variables.isEmpty())
            return null;
        n.setModifiers(modifiers);
        n.setVariables(variables);
        n.setAnnotations(annotations);
        n.setComment(comment);
        return n;
    }

    @Override
    public Visitable visit(final ForEachStmt n, final A arg) {
        Statement body = (Statement) n.getBody().accept(this, arg);
        Expression iterable = (Expression) n.getIterable().accept(this, arg);
        VariableDeclarationExpr variable = (VariableDeclarationExpr) n.getVariable().accept(this, arg);
        Comment comment = n.getComment().map(s -> (Comment) s.accept(this, arg)).orElse(null);
        if (body == null || iterable == null || variable == null)
            return null;
        n.setBody(body);
        n.setIterable(iterable);
        n.setVariable(variable);
        n.setComment(comment);
        return n;
    }

    @Override
    public Visitable visit(final ForStmt n, final A arg) {
        Statement body = (Statement) n.getBody().accept(this, arg);
        Expression compare = n.getCompare().map(s -> (Expression) s.accept(this, arg)).orElse(null);
        NodeList<Expression> initialization = modifyList(n.getInitialization(), arg);
        NodeList<Expression> update = modifyList(n.getUpdate(), arg);
        Comment comment = n.getComment().map(s -> (Comment) s.accept(this, arg)).orElse(null);
        if (body == null)
            return null;
        n.setBody(body);
        n.setCompare(compare);
        n.setInitialization(initialization);
        n.setUpdate(update);
        n.setComment(comment);
        return n;
    }

    @Override
    public Visitable visit(final IfStmt n, final A arg) {
        Expression condition = (Expression) n.getCondition().accept(this, arg);
        Statement elseStmt = n.getElseStmt().map(s -> (Statement) s.accept(this, arg)).orElse(null);
        Statement thenStmt = (Statement) n.getThenStmt().accept(this, arg);
        Comment comment = n.getComment().map(s -> (Comment) s.accept(this, arg)).orElse(null);
        if (condition == null || thenStmt == null)
            return null;
        n.setCondition(condition);
        n.setElseStmt(elseStmt);
        n.setThenStmt(thenStmt);
        n.setComment(comment);
        return n;
    }

    @Override
    public Visitable visit(final InitializerDeclaration n, final A arg) {
        BlockStmt body = (BlockStmt) n.getBody().accept(this, arg);
        NodeList<AnnotationExpr> annotations = modifyList(n.getAnnotations(), arg);
        Comment comment = n.getComment().map(s -> (Comment) s.accept(this, arg)).orElse(null);
        if (body == null)
            return null;
        n.setBody(body);
        n.setAnnotations(annotations);
        n.setComment(comment);
        return n;
    }

    @Override
    public Visitable visit(final InstanceOfExpr n, final A arg) {
        Expression expression = (Expression) n.getExpression().accept(this, arg);
        ReferenceType type = (ReferenceType) n.getType().accept(this, arg);
        Comment comment = n.getComment().map(s -> (Comment) s.accept(this, arg)).orElse(null);
        if (expression == null || type == null)
            return null;
        n.setExpression(expression);
        n.setType(type);
        n.setComment(comment);
        return n;
    }

    @Override
    public Visitable visit(final IntegerLiteralExpr n, final A arg) {
        Comment comment = n.getComment().map(s -> (Comment) s.accept(this, arg)).orElse(null);
        n.setComment(comment);
        return n;
    }

    @Override
    public Visitable visit(final JavadocComment n, final A arg) {
        Comment comment = n.getComment().map(s -> (Comment) s.accept(this, arg)).orElse(null);
        n.setComment(comment);
        return n;
    }

    @Override
    public Visitable visit(final LabeledStmt n, final A arg) {
        SimpleName label = (SimpleName) n.getLabel().accept(this, arg);
        Statement statement = (Statement) n.getStatement().accept(this, arg);
        Comment comment = n.getComment().map(s -> (Comment) s.accept(this, arg)).orElse(null);
        if (label == null || statement == null)
            return null;
        n.setLabel(label);
        n.setStatement(statement);
        n.setComment(comment);
        return n;
    }

    @Override
    public Visitable visit(final LongLiteralExpr n, final A arg) {
        Comment comment = n.getComment().map(s -> (Comment) s.accept(this, arg)).orElse(null);
        n.setComment(comment);
        return n;
    }

    @Override
    public Visitable visit(final MarkerAnnotationExpr n, final A arg) {
        Name name = (Name) n.getName().accept(this, arg);
        Comment comment = n.getComment().map(s -> (Comment) s.accept(this, arg)).orElse(null);
        if (name == null)
            return null;
        n.setName(name);
        n.setComment(comment);
        return n;
    }

    @Override
    public Visitable visit(final MemberValuePair n, final A arg) {
        SimpleName name = (SimpleName) n.getName().accept(this, arg);
        Expression value = (Expression) n.getValue().accept(this, arg);
        Comment comment = n.getComment().map(s -> (Comment) s.accept(this, arg)).orElse(null);
        if (name == null || value == null)
            return null;
        n.setName(name);
        n.setValue(value);
        n.setComment(comment);
        return n;
    }

    @Override
    public Visitable visit(final MethodCallExpr n, final A arg) {
        NodeList<Expression> arguments = modifyList(n.getArguments(), arg);
        SimpleName name = (SimpleName) n.getName().accept(this, arg);
        Expression scope = n.getScope().map(s -> (Expression) s.accept(this, arg)).orElse(null);
        NodeList<Type> typeArguments = modifyList(n.getTypeArguments(), arg);
        Comment comment = n.getComment().map(s -> (Comment) s.accept(this, arg)).orElse(null);
        if (name == null)
            return null;
        n.setArguments(arguments);
        n.setName(name);
        n.setScope(scope);
        n.setTypeArguments(typeArguments);
        n.setComment(comment);
        return n;
    }

    @Override
    public Visitable visit(final MethodDeclaration n, final A arg) {
        BlockStmt body = n.getBody().map(s -> (BlockStmt) s.accept(this, arg)).orElse(null);
        Type type = (Type) n.getType().accept(this, arg);
        NodeList<Modifier> modifiers = modifyList(n.getModifiers(), arg);
        SimpleName name = (SimpleName) n.getName().accept(this, arg);
        NodeList<Parameter> parameters = modifyList(n.getParameters(), arg);
        ReceiverParameter receiverParameter = n.getReceiverParameter().map(s -> (ReceiverParameter) s.accept(this, arg)).orElse(null);
        NodeList<ReferenceType> thrownExceptions = modifyList(n.getThrownExceptions(), arg);
        NodeList<TypeParameter> typeParameters = modifyList(n.getTypeParameters(), arg);
        NodeList<AnnotationExpr> annotations = modifyList(n.getAnnotations(), arg);
        Comment comment = n.getComment().map(s -> (Comment) s.accept(this, arg)).orElse(null);
        if (type == null || name == null)
            return null;
        n.setBody(body);
        n.setType(type);
        n.setModifiers(modifiers);
        n.setName(name);
        n.setParameters(parameters);
        n.setReceiverParameter(receiverParameter);
        n.setThrownExceptions(thrownExceptions);
        n.setTypeParameters(typeParameters);
        n.setAnnotations(annotations);
        n.setComment(comment);
        return n;
    }

    @Override
    public Visitable visit(final NameExpr n, final A arg) {
        SimpleName name = (SimpleName) n.getName().accept(this, arg);
        Comment comment = n.getComment().map(s -> (Comment) s.accept(this, arg)).orElse(null);
        if (name == null)
            return null;
        n.setName(name);
        n.setComment(comment);
        return n;
    }

    @Override
    public Visitable visit(final NormalAnnotationExpr n, final A arg) {
        NodeList<MemberValuePair> pairs = modifyList(n.getPairs(), arg);
        Name name = (Name) n.getName().accept(this, arg);
        Comment comment = n.getComment().map(s -> (Comment) s.accept(this, arg)).orElse(null);
        if (name == null)
            return null;
        n.setPairs(pairs);
        n.setName(name);
        n.setComment(comment);
        return n;
    }

    @Override
    public Visitable visit(final NullLiteralExpr n, final A arg) {
        Comment comment = n.getComment().map(s -> (Comment) s.accept(this, arg)).orElse(null);
        n.setComment(comment);
        return n;
    }

    @Override
    public Visitable visit(final ObjectCreationExpr n, final A arg) {
        NodeList<BodyDeclaration<?>> anonymousClassBody = modifyList(n.getAnonymousClassBody(), arg);
        NodeList<Expression> arguments = modifyList(n.getArguments(), arg);
        Expression scope = n.getScope().map(s -> (Expression) s.accept(this, arg)).orElse(null);
        ClassOrInterfaceType type = (ClassOrInterfaceType) n.getType().accept(this, arg);
        NodeList<Type> typeArguments = modifyList(n.getTypeArguments(), arg);
        Comment comment = n.getComment().map(s -> (Comment) s.accept(this, arg)).orElse(null);
        if (type == null)
            return null;
        n.setAnonymousClassBody(anonymousClassBody);
        n.setArguments(arguments);
        n.setScope(scope);
        n.setType(type);
        n.setTypeArguments(typeArguments);
        n.setComment(comment);
        return n;
    }

    @Override
    public Visitable visit(final PackageDeclaration n, final A arg) {
        NodeList<AnnotationExpr> annotations = modifyList(n.getAnnotations(), arg);
        Name name = (Name) n.getName().accept(this, arg);
        Comment comment = n.getComment().map(s -> (Comment) s.accept(this, arg)).orElse(null);
        if (name == null)
            return null;
        n.setAnnotations(annotations);
        n.setName(name);
        n.setComment(comment);
        return n;
    }

    @Override
    public Visitable visit(final Parameter n, final A arg) {
        NodeList<AnnotationExpr> annotations = modifyList(n.getAnnotations(), arg);
        NodeList<Modifier> modifiers = modifyList(n.getModifiers(), arg);
        SimpleName name = (SimpleName) n.getName().accept(this, arg);
        Type type = (Type) n.getType().accept(this, arg);
        NodeList<AnnotationExpr> varArgsAnnotations = modifyList(n.getVarArgsAnnotations(), arg);
        Comment comment = n.getComment().map(s -> (Comment) s.accept(this, arg)).orElse(null);
        if (name == null || type == null)
            return null;
        n.setAnnotations(annotations);
        n.setModifiers(modifiers);
        n.setName(name);
        n.setType(type);
        n.setVarArgsAnnotations(varArgsAnnotations);
        n.setComment(comment);
        return n;
    }

    @Override
    public Visitable visit(final Name n, final A arg) {
        Name qualifier = n.getQualifier().map(s -> (Name) s.accept(this, arg)).orElse(null);
        Comment comment = n.getComment().map(s -> (Comment) s.accept(this, arg)).orElse(null);
        n.setQualifier(qualifier);
        n.setComment(comment);
        return n;
    }

    @Override
    public Visitable visit(final PrimitiveType n, final A arg) {
        NodeList<AnnotationExpr> annotations = modifyList(n.getAnnotations(), arg);
        Comment comment = n.getComment().map(s -> (Comment) s.accept(this, arg)).orElse(null);
        n.setAnnotations(annotations);
        n.setComment(comment);
        return n;
    }

    @Override
    public Visitable visit(final SimpleName n, final A arg) {
        Comment comment = n.getComment().map(s -> (Comment) s.accept(this, arg)).orElse(null);
        n.setComment(comment);
        return n;
    }

    @Override
    public Visitable visit(final ArrayType n, final A arg) {
        Type componentType = (Type) n.getComponentType().accept(this, arg);
        NodeList<AnnotationExpr> annotations = modifyList(n.getAnnotations(), arg);
        Comment comment = n.getComment().map(s -> (Comment) s.accept(this, arg)).orElse(null);
        if (componentType == null)
            return null;
        n.setComponentType(componentType);
        n.setAnnotations(annotations);
        n.setComment(comment);
        return n;
    }

    @Override
    public Visitable visit(final ArrayCreationLevel n, final A arg) {
        NodeList<AnnotationExpr> annotations = modifyList(n.getAnnotations(), arg);
        Expression dimension = n.getDimension().map(s -> (Expression) s.accept(this, arg)).orElse(null);
        Comment comment = n.getComment().map(s -> (Comment) s.accept(this, arg)).orElse(null);
        n.setAnnotations(annotations);
        n.setDimension(dimension);
        n.setComment(comment);
        return n;
    }

    @Override
    public Visitable visit(final IntersectionType n, final A arg) {
        NodeList<ReferenceType> elements = modifyList(n.getElements(), arg);
        NodeList<AnnotationExpr> annotations = modifyList(n.getAnnotations(), arg);
        Comment comment = n.getComment().map(s -> (Comment) s.accept(this, arg)).orElse(null);
        if (elements.isEmpty())
            return null;
        n.setElements(elements);
        n.setAnnotations(annotations);
        n.setComment(comment);
        return n;
    }

    @Override
    public Visitable visit(final UnionType n, final A arg) {
        NodeList<ReferenceType> elements = modifyList(n.getElements(), arg);
        NodeList<AnnotationExpr> annotations = modifyList(n.getAnnotations(), arg);
        Comment comment = n.getComment().map(s -> (Comment) s.accept(this, arg)).orElse(null);
        if (elements.isEmpty())
            return null;
        n.setElements(elements);
        n.setAnnotations(annotations);
        n.setComment(comment);
        return n;
    }

    @Override
    public Visitable visit(final ReturnStmt n, final A arg) {
        Expression expression = n.getExpression().map(s -> (Expression) s.accept(this, arg)).orElse(null);
        Comment comment = n.getComment().map(s -> (Comment) s.accept(this, arg)).orElse(null);
        n.setExpression(expression);
        n.setComment(comment);
        return n;
    }

    @Override
    public Visitable visit(final SingleMemberAnnotationExpr n, final A arg) {
        Expression memberValue = (Expression) n.getMemberValue().accept(this, arg);
        Name name = (Name) n.getName().accept(this, arg);
        Comment comment = n.getComment().map(s -> (Comment) s.accept(this, arg)).orElse(null);
        if (memberValue == null || name == null)
            return null;
        n.setMemberValue(memberValue);
        n.setName(name);
        n.setComment(comment);
        return n;
    }

    @Override
    public Visitable visit(final StringLiteralExpr n, final A arg) {
        Comment comment = n.getComment().map(s -> (Comment) s.accept(this, arg)).orElse(null);
        n.setComment(comment);
        return n;
    }

    @Override
    public Visitable visit(final SuperExpr n, final A arg) {
        Name typeName = n.getTypeName().map(s -> (Name) s.accept(this, arg)).orElse(null);
        Comment comment = n.getComment().map(s -> (Comment) s.accept(this, arg)).orElse(null);
        n.setTypeName(typeName);
        n.setComment(comment);
        return n;
    }

    @Override
    public Visitable visit(final SwitchEntry n, final A arg) {
        NodeList<Expression> labels = modifyList(n.getLabels(), arg);
        NodeList<Statement> statements = modifyList(n.getStatements(), arg);
        Comment comment = n.getComment().map(s -> (Comment) s.accept(this, arg)).orElse(null);
        n.setLabels(labels);
        n.setStatements(statements);
        n.setComment(comment);
        return n;
    }

    @Override
    public Visitable visit(final SwitchStmt n, final A arg) {
        NodeList<SwitchEntry> entries = modifyList(n.getEntries(), arg);
        Expression selector = (Expression) n.getSelector().accept(this, arg);
        Comment comment = n.getComment().map(s -> (Comment) s.accept(this, arg)).orElse(null);
        if (selector == null)
            return null;
        n.setEntries(entries);
        n.setSelector(selector);
        n.setComment(comment);
        return n;
    }

    @Override
    public Visitable visit(final SynchronizedStmt n, final A arg) {
        BlockStmt body = (BlockStmt) n.getBody().accept(this, arg);
        Expression expression = (Expression) n.getExpression().accept(this, arg);
        Comment comment = n.getComment().map(s -> (Comment) s.accept(this, arg)).orElse(null);
        if (body == null || expression == null)
            return null;
        n.setBody(body);
        n.setExpression(expression);
        n.setComment(comment);
        return n;
    }

    @Override
    public Visitable visit(final ThisExpr n, final A arg) {
        Name typeName = n.getTypeName().map(s -> (Name) s.accept(this, arg)).orElse(null);
        Comment comment = n.getComment().map(s -> (Comment) s.accept(this, arg)).orElse(null);
        n.setTypeName(typeName);
        n.setComment(comment);
        return n;
    }

    @Override
    public Visitable visit(final ThrowStmt n, final A arg) {
        Expression expression = (Expression) n.getExpression().accept(this, arg);
        Comment comment = n.getComment().map(s -> (Comment) s.accept(this, arg)).orElse(null);
        if (expression == null)
            return null;
        n.setExpression(expression);
        n.setComment(comment);
        return n;
    }

    @Override
    public Visitable visit(final TryStmt n, final A arg) {
        NodeList<CatchClause> catchClauses = modifyList(n.getCatchClauses(), arg);
        BlockStmt finallyBlock = n.getFinallyBlock().map(s -> (BlockStmt) s.accept(this, arg)).orElse(null);
        NodeList<Expression> resources = modifyList(n.getResources(), arg);
        BlockStmt tryBlock = (BlockStmt) n.getTryBlock().accept(this, arg);
        Comment comment = n.getComment().map(s -> (Comment) s.accept(this, arg)).orElse(null);
        if (tryBlock == null)
            return null;
        n.setCatchClauses(catchClauses);
        n.setFinallyBlock(finallyBlock);
        n.setResources(resources);
        n.setTryBlock(tryBlock);
        n.setComment(comment);
        return n;
    }

    @Override
    public Visitable visit(final LocalClassDeclarationStmt n, final A arg) {
        ClassOrInterfaceDeclaration classDeclaration = (ClassOrInterfaceDeclaration) n.getClassDeclaration().accept(this, arg);
        Comment comment = n.getComment().map(s -> (Comment) s.accept(this, arg)).orElse(null);
        if (classDeclaration == null)
            return null;
        n.setClassDeclaration(classDeclaration);
        n.setComment(comment);
        return n;
    }

    @Override
    public Visitable visit(final TypeParameter n, final A arg) {
        SimpleName name = (SimpleName) n.getName().accept(this, arg);
        NodeList<ClassOrInterfaceType> typeBound = modifyList(n.getTypeBound(), arg);
        NodeList<AnnotationExpr> annotations = modifyList(n.getAnnotations(), arg);
        Comment comment = n.getComment().map(s -> (Comment) s.accept(this, arg)).orElse(null);
        if (name == null)
            return null;
        n.setName(name);
        n.setTypeBound(typeBound);
        n.setAnnotations(annotations);
        n.setComment(comment);
        return n;
    }

    @Override
    public Visitable visit(final UnaryExpr n, final A arg) {
        Expression expression = (Expression) n.getExpression().accept(this, arg);
        Comment comment = n.getComment().map(s -> (Comment) s.accept(this, arg)).orElse(null);
        if (expression == null)
            return null;
        n.setExpression(expression);
        n.setComment(comment);
        return n;
    }

    @Override
    public Visitable visit(final UnknownType n, final A arg) {
        NodeList<AnnotationExpr> annotations = modifyList(n.getAnnotations(), arg);
        Comment comment = n.getComment().map(s -> (Comment) s.accept(this, arg)).orElse(null);
        n.setAnnotations(annotations);
        n.setComment(comment);
        return n;
    }

    @Override
    public Visitable visit(final VariableDeclarationExpr n, final A arg) {
        NodeList<AnnotationExpr> annotations = modifyList(n.getAnnotations(), arg);
        NodeList<Modifier> modifiers = modifyList(n.getModifiers(), arg);
        NodeList<VariableDeclarator> variables = modifyList(n.getVariables(), arg);
        Comment comment = n.getComment().map(s -> (Comment) s.accept(this, arg)).orElse(null);
        if (variables.isEmpty())
            return null;
        n.setAnnotations(annotations);
        n.setModifiers(modifiers);
        n.setVariables(variables);
        n.setComment(comment);
        return n;
    }

    @Override
    public Visitable visit(final VariableDeclarator n, final A arg) {
        Expression initializer = n.getInitializer().map(s -> (Expression) s.accept(this, arg)).orElse(null);
        SimpleName name = (SimpleName) n.getName().accept(this, arg);
        Type type = (Type) n.getType().accept(this, arg);
        Comment comment = n.getComment().map(s -> (Comment) s.accept(this, arg)).orElse(null);
        if (name == null || type == null)
            return null;
        n.setInitializer(initializer);
        n.setName(name);
        n.setType(type);
        n.setComment(comment);
        return n;
    }

    @Override
    public Visitable visit(final VoidType n, final A arg) {
        NodeList<AnnotationExpr> annotations = modifyList(n.getAnnotations(), arg);
        Comment comment = n.getComment().map(s -> (Comment) s.accept(this, arg)).orElse(null);
        n.setAnnotations(annotations);
        n.setComment(comment);
        return n;
    }

    @Override
    public Visitable visit(final WhileStmt n, final A arg) {
        Statement body = (Statement) n.getBody().accept(this, arg);
        Expression condition = (Expression) n.getCondition().accept(this, arg);
        Comment comment = n.getComment().map(s -> (Comment) s.accept(this, arg)).orElse(null);
        if (body == null || condition == null)
            return null;
        n.setBody(body);
        n.setCondition(condition);
        n.setComment(comment);
        return n;
    }

    @Override
    public Visitable visit(final WildcardType n, final A arg) {
        ReferenceType extendedType = n.getExtendedType().map(s -> (ReferenceType) s.accept(this, arg)).orElse(null);
        ReferenceType superType = n.getSuperType().map(s -> (ReferenceType) s.accept(this, arg)).orElse(null);
        NodeList<AnnotationExpr> annotations = modifyList(n.getAnnotations(), arg);
        Comment comment = n.getComment().map(s -> (Comment) s.accept(this, arg)).orElse(null);
        n.setExtendedType(extendedType);
        n.setSuperType(superType);
        n.setAnnotations(annotations);
        n.setComment(comment);
        return n;
    }

    @Override
    public Visitable visit(final LambdaExpr n, final A arg) {
        Statement body = (Statement) n.getBody().accept(this, arg);
        NodeList<Parameter> parameters = modifyList(n.getParameters(), arg);
        Comment comment = n.getComment().map(s -> (Comment) s.accept(this, arg)).orElse(null);
        if (body == null)
            return null;
        n.setBody(body);
        n.setParameters(parameters);
        n.setComment(comment);
        return n;
    }

    @Override
    public Visitable visit(final MethodReferenceExpr n, final A arg) {
        Expression scope = (Expression) n.getScope().accept(this, arg);
        NodeList<Type> typeArguments = modifyList(n.getTypeArguments(), arg);
        Comment comment = n.getComment().map(s -> (Comment) s.accept(this, arg)).orElse(null);
        if (scope == null)
            return null;
        n.setScope(scope);
        n.setTypeArguments(typeArguments);
        n.setComment(comment);
        return n;
    }

    @Override
    public Visitable visit(final TypeExpr n, final A arg) {
        Type type = (Type) n.getType().accept(this, arg);
        Comment comment = n.getComment().map(s -> (Comment) s.accept(this, arg)).orElse(null);
        if (type == null)
            return null;
        n.setType(type);
        n.setComment(comment);
        return n;
    }

    @Override
    public Visitable visit(NodeList n, A arg) {
        if (n.isEmpty()) {
            return n;
        }
        final List<Pair<Node, Node>> changeList = new ArrayList<>();
        final List<Node> listCopy = new ArrayList<>(n);
        for (Node node : listCopy) {
            final Node newNode = (Node) node.accept(this, arg);
            changeList.add(new Pair<>(node, newNode));
        }
        for (Pair<Node, Node> change : changeList) {
            if (change.b == null) {
                removeElementByObjectIdentity(n, change.a);
            } else {
                replaceElementByObjectIdentity(n, change.a, change.b);
            }
        }
        return n;
    }

    @Override
    public Node visit(final ImportDeclaration n, final A arg) {
        Name name = (Name) n.getName().accept(this, arg);
        Comment comment = n.getComment().map(s -> (Comment) s.accept(this, arg)).orElse(null);
        if (name == null)
            return null;
        n.setName(name);
        n.setComment(comment);
        return n;
    }

    @Override
    public Visitable visit(final BlockComment n, final A arg) {
        Comment comment = n.getComment().map(s -> (Comment) s.accept(this, arg)).orElse(null);
        n.setComment(comment);
        return n;
    }

    @Override
    public Visitable visit(final LineComment n, final A arg) {
        Comment comment = n.getComment().map(s -> (Comment) s.accept(this, arg)).orElse(null);
        n.setComment(comment);
        return n;
    }

    private <N extends Node> NodeList<N> modifyList(NodeList<N> list, A arg) {
        return (NodeList<N>) list.accept(this, arg);
    }

    private <N extends Node> NodeList<N> modifyList(Optional<NodeList<N>> list, A arg) {
        return list.map(ns -> modifyList(ns, arg)).orElse(null);
    }

    public Visitable visit(final ModuleDeclaration n, final A arg) {
        NodeList<AnnotationExpr> annotations = modifyList(n.getAnnotations(), arg);
        NodeList<ModuleDirective> directives = modifyList(n.getDirectives(), arg);
        Name name = (Name) n.getName().accept(this, arg);
        Comment comment = n.getComment().map(s -> (Comment) s.accept(this, arg)).orElse(null);
        if (name == null)
            return null;
        n.setAnnotations(annotations);
        n.setDirectives(directives);
        n.setName(name);
        n.setComment(comment);
        return n;
    }

    public Visitable visit(final ModuleRequiresDirective n, final A arg) {
        NodeList<Modifier> modifiers = modifyList(n.getModifiers(), arg);
        Name name = (Name) n.getName().accept(this, arg);
        Comment comment = n.getComment().map(s -> (Comment) s.accept(this, arg)).orElse(null);
        if (name == null)
            return null;
        n.setModifiers(modifiers);
        n.setName(name);
        n.setComment(comment);
        return n;
    }

    @Override()
    public Visitable visit(final ModuleExportsDirective n, final A arg) {
        NodeList<Name> moduleNames = modifyList(n.getModuleNames(), arg);
        Name name = (Name) n.getName().accept(this, arg);
        Comment comment = n.getComment().map(s -> (Comment) s.accept(this, arg)).orElse(null);
        if (name == null)
            return null;
        n.setModuleNames(moduleNames);
        n.setName(name);
        n.setComment(comment);
        return n;
    }

    @Override()
    public Visitable visit(final ModuleProvidesDirective n, final A arg) {
        Name name = (Name) n.getName().accept(this, arg);
        NodeList<Name> with = modifyList(n.getWith(), arg);
        Comment comment = n.getComment().map(s -> (Comment) s.accept(this, arg)).orElse(null);
        if (name == null)
            return null;
        n.setName(name);
        n.setWith(with);
        n.setComment(comment);
        return n;
    }

    @Override()
    public Visitable visit(final ModuleUsesDirective n, final A arg) {
        Name name = (Name) n.getName().accept(this, arg);
        Comment comment = n.getComment().map(s -> (Comment) s.accept(this, arg)).orElse(null);
        if (name == null)
            return null;
        n.setName(name);
        n.setComment(comment);
        return n;
    }

    @Override
    public Visitable visit(final ModuleOpensDirective n, final A arg) {
        NodeList<Name> moduleNames = modifyList(n.getModuleNames(), arg);
        Name name = (Name) n.getName().accept(this, arg);
        Comment comment = n.getComment().map(s -> (Comment) s.accept(this, arg)).orElse(null);
        if (name == null)
            return null;
        n.setModuleNames(moduleNames);
        n.setName(name);
        n.setComment(comment);
        return n;
    }

    @Override
    public Visitable visit(final UnparsableStmt n, final A arg) {
        Comment comment = n.getComment().map(s -> (Comment) s.accept(this, arg)).orElse(null);
        n.setComment(comment);
        return n;
    }

    @Override
    public Visitable visit(final ReceiverParameter n, final A arg) {
        NodeList<AnnotationExpr> annotations = modifyList(n.getAnnotations(), arg);
        Name name = (Name) n.getName().accept(this, arg);
        Type type = (Type) n.getType().accept(this, arg);
        Comment comment = n.getComment().map(s -> (Comment) s.accept(this, arg)).orElse(null);
        if (name == null || type == null)
            return null;
        n.setAnnotations(annotations);
        n.setName(name);
        n.setType(type);
        n.setComment(comment);
        return n;
    }

    @Override
    public Visitable visit(final VarType n, final A arg) {
        NodeList<AnnotationExpr> annotations = modifyList(n.getAnnotations(), arg);
        Comment comment = n.getComment().map(s -> (Comment) s.accept(this, arg)).orElse(null);
        n.setAnnotations(annotations);
        n.setComment(comment);
        return n;
    }

    @Override
    public Visitable visit(final Modifier n, final A arg) {
        Comment comment = n.getComment().map(s -> (Comment) s.accept(this, arg)).orElse(null);
        n.setComment(comment);
        return n;
    }

    @Override
    public Visitable visit(final SwitchExpr n, final A arg) {
        NodeList<SwitchEntry> entries = modifyList(n.getEntries(), arg);
        Expression selector = (Expression) n.getSelector().accept(this, arg);
        Comment comment = n.getComment().map(s -> (Comment) s.accept(this, arg)).orElse(null);
        if (selector == null)
            return null;
        n.setEntries(entries);
        n.setSelector(selector);
        n.setComment(comment);
        return n;
    }

    @Override
<<<<<<< HEAD
    public Visitable visit(final TextBlockLiteralExpr n, final A arg) {
        Comment comment = n.getComment().map(s -> (Comment) s.accept(this, arg)).orElse(null);
=======
    public Visitable visit(final YieldStmt n, final A arg) {
        Expression value = (Expression) n.getExpression().accept(this, arg);
        Comment comment = n.getComment().map(s -> (Comment) s.accept(this, arg)).orElse(null);
        if (value == null)
            return null;
        n.setExpression(value);
>>>>>>> b60b9f5b
        n.setComment(comment);
        return n;
    }
}<|MERGE_RESOLUTION|>--- conflicted
+++ resolved
@@ -1241,17 +1241,19 @@
     }
 
     @Override
-<<<<<<< HEAD
+    public Visitable visit(final YieldStmt n, final A arg) {
+        Expression expression = (Expression) n.getExpression().accept(this, arg);
+        Comment comment = n.getComment().map(s -> (Comment) s.accept(this, arg)).orElse(null);
+        if (expression == null)
+            return null;
+        n.setExpression(expression);
+        n.setComment(comment);
+        return n;
+    }
+
+    @Override
     public Visitable visit(final TextBlockLiteralExpr n, final A arg) {
         Comment comment = n.getComment().map(s -> (Comment) s.accept(this, arg)).orElse(null);
-=======
-    public Visitable visit(final YieldStmt n, final A arg) {
-        Expression value = (Expression) n.getExpression().accept(this, arg);
-        Comment comment = n.getComment().map(s -> (Comment) s.accept(this, arg)).orElse(null);
-        if (value == null)
-            return null;
-        n.setExpression(value);
->>>>>>> b60b9f5b
         n.setComment(comment);
         return n;
     }
