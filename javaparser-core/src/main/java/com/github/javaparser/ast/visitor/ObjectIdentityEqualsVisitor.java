/*
 * Copyright (C) 2007-2010 Júlio Vilmar Gesser.
 * Copyright (C) 2011, 2013-2016 The JavaParser Team.
 *
 * This file is part of JavaParser.
 *
 * JavaParser can be used either under the terms of
 * a) the GNU Lesser General Public License as published by
 *     the Free Software Foundation, either version 3 of the License, or
 *     (at your option) any later version.
 * b) the terms of the Apache License
 *
 * You should have received a copy of both licenses in LICENCE.LGPL and
 * LICENCE.APACHE. Please refer to those files for details.
 *
 * JavaParser is distributed in the hope that it will be useful,
 * but WITHOUT ANY WARRANTY; without even the implied warranty of
 * MERCHANTABILITY or FITNESS FOR A PARTICULAR PURPOSE.  See the
 * GNU Lesser General Public License for more details.
 */
package com.github.javaparser.ast.visitor;

import com.github.javaparser.ast.*;
import com.github.javaparser.ast.body.*;
import com.github.javaparser.ast.comments.BlockComment;
import com.github.javaparser.ast.comments.JavadocComment;
import com.github.javaparser.ast.comments.LineComment;
import com.github.javaparser.ast.expr.*;
import com.github.javaparser.ast.modules.*;
import com.github.javaparser.ast.stmt.*;
import com.github.javaparser.ast.type.*;

/**
 * A visitor that calculates deep node equality by comparing all properties and child nodes of the node.
 *
 * @author Julio Vilmar Gesser
 */
public class ObjectIdentityEqualsVisitor implements GenericVisitor<Boolean, Visitable> {

    private static final ObjectIdentityEqualsVisitor SINGLETON = new ObjectIdentityEqualsVisitor();

    public static boolean equals(final Node n, final Node n2) {
        return n.accept(SINGLETON, n2);
    }

    @Override
    public Boolean visit(final CompilationUnit n, final Visitable arg) {
        return n == arg;
    }

    @Override
    public Boolean visit(final PackageDeclaration n, final Visitable arg) {
        return n == arg;
    }

    @Override
    public Boolean visit(final TypeParameter n, final Visitable arg) {
        return n == arg;
    }

    @Override
    public Boolean visit(final LineComment n, final Visitable arg) {
        return n == arg;
    }

    @Override
    public Boolean visit(final BlockComment n, final Visitable arg) {
        return n == arg;
    }

    @Override
    public Boolean visit(final ClassOrInterfaceDeclaration n, final Visitable arg) {
        return n == arg;
    }

    @Override
    public Boolean visit(final EnumDeclaration n, final Visitable arg) {
        return n == arg;
    }

    @Override
    public Boolean visit(final EnumConstantDeclaration n, final Visitable arg) {
        return n == arg;
    }

    @Override
    public Boolean visit(final AnnotationDeclaration n, final Visitable arg) {
        return n == arg;
    }

    @Override
    public Boolean visit(final AnnotationMemberDeclaration n, final Visitable arg) {
        return n == arg;
    }

    @Override
    public Boolean visit(final FieldDeclaration n, final Visitable arg) {
        return n == arg;
    }

    @Override
    public Boolean visit(final VariableDeclarator n, final Visitable arg) {
        return n == arg;
    }

    @Override
    public Boolean visit(final ConstructorDeclaration n, final Visitable arg) {
        return n == arg;
    }

    @Override
    public Boolean visit(final MethodDeclaration n, final Visitable arg) {
        return n == arg;
    }

    @Override
    public Boolean visit(final Parameter n, final Visitable arg) {
        return n == arg;
    }

    @Override
    public Boolean visit(final InitializerDeclaration n, final Visitable arg) {
        return n == arg;
    }

    @Override
    public Boolean visit(final JavadocComment n, final Visitable arg) {
        return n == arg;
    }

    @Override
    public Boolean visit(final ClassOrInterfaceType n, final Visitable arg) {
        return n == arg;
    }

    @Override
    public Boolean visit(final PrimitiveType n, final Visitable arg) {
        return n == arg;
    }

    @Override
    public Boolean visit(final ArrayType n, final Visitable arg) {
        return n == arg;
    }

    @Override
    public Boolean visit(final ArrayCreationLevel n, final Visitable arg) {
        return n == arg;
    }

    @Override
    public Boolean visit(final IntersectionType n, final Visitable arg) {
        return n == arg;
    }

    @Override
    public Boolean visit(final UnionType n, final Visitable arg) {
        return n == arg;
    }

    @Override
    public Boolean visit(final VoidType n, final Visitable arg) {
        return n == arg;
    }

    @Override
    public Boolean visit(final WildcardType n, final Visitable arg) {
        return n == arg;
    }

    @Override
    public Boolean visit(final UnknownType n, final Visitable arg) {
        return n == arg;
    }

    @Override
    public Boolean visit(final ArrayAccessExpr n, final Visitable arg) {
        return n == arg;
    }

    @Override
    public Boolean visit(final ArrayCreationExpr n, final Visitable arg) {
        return n == arg;
    }

    @Override
    public Boolean visit(final ArrayInitializerExpr n, final Visitable arg) {
        return n == arg;
    }

    @Override
    public Boolean visit(final AssignExpr n, final Visitable arg) {
        return n == arg;
    }

    @Override
    public Boolean visit(final BinaryExpr n, final Visitable arg) {
        return n == arg;
    }

    @Override
    public Boolean visit(final CastExpr n, final Visitable arg) {
        return n == arg;
    }

    @Override
    public Boolean visit(final ClassExpr n, final Visitable arg) {
        return n == arg;
    }

    @Override
    public Boolean visit(final ConditionalExpr n, final Visitable arg) {
        return n == arg;
    }

    @Override
    public Boolean visit(final EnclosedExpr n, final Visitable arg) {
        return n == arg;
    }

    @Override
    public Boolean visit(final FieldAccessExpr n, final Visitable arg) {
        return n == arg;
    }

    @Override
    public Boolean visit(final InstanceOfExpr n, final Visitable arg) {
        return n == arg;
    }

    @Override
    public Boolean visit(final StringLiteralExpr n, final Visitable arg) {
        return n == arg;
    }

    @Override
    public Boolean visit(final IntegerLiteralExpr n, final Visitable arg) {
        return n == arg;
    }

    @Override
    public Boolean visit(final LongLiteralExpr n, final Visitable arg) {
        return n == arg;
    }

    @Override
    public Boolean visit(final CharLiteralExpr n, final Visitable arg) {
        return n == arg;
    }

    @Override
    public Boolean visit(final DoubleLiteralExpr n, final Visitable arg) {
        return n == arg;
    }

    @Override
    public Boolean visit(final BooleanLiteralExpr n, final Visitable arg) {
        return n == arg;
    }

    @Override
    public Boolean visit(final NullLiteralExpr n, final Visitable arg) {
        return n == arg;
    }

    @Override
    public Boolean visit(final MethodCallExpr n, final Visitable arg) {
        return n == arg;
    }

    @Override
    public Boolean visit(final NameExpr n, final Visitable arg) {
        return n == arg;
    }

    @Override
    public Boolean visit(final ObjectCreationExpr n, final Visitable arg) {
        return n == arg;
    }

    @Override
    public Boolean visit(final Name n, final Visitable arg) {
        return n == arg;
    }

    @Override
    public Boolean visit(final SimpleName n, final Visitable arg) {
        return n == arg;
    }

    @Override
    public Boolean visit(final ThisExpr n, final Visitable arg) {
        return n == arg;
    }

    @Override
    public Boolean visit(final SuperExpr n, final Visitable arg) {
        return n == arg;
    }

    @Override
    public Boolean visit(final UnaryExpr n, final Visitable arg) {
        return n == arg;
    }

    @Override
    public Boolean visit(final VariableDeclarationExpr n, final Visitable arg) {
        return n == arg;
    }

    @Override
    public Boolean visit(final MarkerAnnotationExpr n, final Visitable arg) {
        return n == arg;
    }

    @Override
    public Boolean visit(final SingleMemberAnnotationExpr n, final Visitable arg) {
        return n == arg;
    }

    @Override
    public Boolean visit(final NormalAnnotationExpr n, final Visitable arg) {
        return n == arg;
    }

    @Override
    public Boolean visit(final MemberValuePair n, final Visitable arg) {
        return n == arg;
    }

    @Override
    public Boolean visit(final ExplicitConstructorInvocationStmt n, final Visitable arg) {
        return n == arg;
    }

    @Override
    public Boolean visit(final LocalClassDeclarationStmt n, final Visitable arg) {
        return n == arg;
    }

    @Override
    public Boolean visit(final AssertStmt n, final Visitable arg) {
        return n == arg;
    }

    @Override
    public Boolean visit(final BlockStmt n, final Visitable arg) {
        return n == arg;
    }

    @Override
    public Boolean visit(final LabeledStmt n, final Visitable arg) {
        return n == arg;
    }

    @Override
    public Boolean visit(final EmptyStmt n, final Visitable arg) {
        return n == arg;
    }

    @Override
    public Boolean visit(final ExpressionStmt n, final Visitable arg) {
        return n == arg;
    }

    @Override
    public Boolean visit(final SwitchStmt n, final Visitable arg) {
        return n == arg;
    }

    @Override
    public Boolean visit(final SwitchEntryStmt n, final Visitable arg) {
        return n == arg;
    }

    @Override
    public Boolean visit(final BreakStmt n, final Visitable arg) {
        return n == arg;
    }

    @Override
    public Boolean visit(final ReturnStmt n, final Visitable arg) {
        return n == arg;
    }

    @Override
    public Boolean visit(final IfStmt n, final Visitable arg) {
        return n == arg;
    }

    @Override
    public Boolean visit(final WhileStmt n, final Visitable arg) {
        return n == arg;
    }

    @Override
    public Boolean visit(final ContinueStmt n, final Visitable arg) {
        return n == arg;
    }

    @Override
    public Boolean visit(final DoStmt n, final Visitable arg) {
        return n == arg;
    }

    @Override
<<<<<<< HEAD
    @Generated("com.github.javaparser.generator.core.visitor.ObjectIdentityEqualsVisitorGenerator")
    public Boolean visit(final ForEachStmt n, final Visitable arg) {
=======
    public Boolean visit(final ForeachStmt n, final Visitable arg) {
>>>>>>> cf47b14e
        return n == arg;
    }

    @Override
    public Boolean visit(final ForStmt n, final Visitable arg) {
        return n == arg;
    }

    @Override
    public Boolean visit(final ThrowStmt n, final Visitable arg) {
        return n == arg;
    }

    @Override
    public Boolean visit(final SynchronizedStmt n, final Visitable arg) {
        return n == arg;
    }

    @Override
    public Boolean visit(final TryStmt n, final Visitable arg) {
        return n == arg;
    }

    @Override
    public Boolean visit(final CatchClause n, final Visitable arg) {
        return n == arg;
    }

    @Override
    public Boolean visit(final LambdaExpr n, final Visitable arg) {
        return n == arg;
    }

    @Override
    public Boolean visit(final MethodReferenceExpr n, final Visitable arg) {
        return n == arg;
    }

    @Override
    public Boolean visit(final TypeExpr n, final Visitable arg) {
        return n == arg;
    }

    @Override
    public Boolean visit(final ImportDeclaration n, final Visitable arg) {
        return n == arg;
    }

    @Override
    public Boolean visit(NodeList n, Visitable arg) {
        return n == arg;
    }

    @Override
    public Boolean visit(final ModuleDeclaration n, final Visitable arg) {
        return n == arg;
    }

    @Override
<<<<<<< HEAD
    @Generated("com.github.javaparser.generator.core.visitor.ObjectIdentityEqualsVisitorGenerator")
    public Boolean visit(final ModuleRequiresDirective n, final Visitable arg) {
=======
    public Boolean visit(final ModuleRequiresStmt n, final Visitable arg) {
>>>>>>> cf47b14e
        return n == arg;
    }

    @Override()
<<<<<<< HEAD
    @Generated("com.github.javaparser.generator.core.visitor.ObjectIdentityEqualsVisitorGenerator")
    public Boolean visit(final ModuleExportsDirective n, final Visitable arg) {
=======
    public Boolean visit(final ModuleExportsStmt n, final Visitable arg) {
>>>>>>> cf47b14e
        return n == arg;
    }

    @Override()
<<<<<<< HEAD
    @Generated("com.github.javaparser.generator.core.visitor.ObjectIdentityEqualsVisitorGenerator")
    public Boolean visit(final ModuleProvidesDirective n, final Visitable arg) {
=======
    public Boolean visit(final ModuleProvidesStmt n, final Visitable arg) {
>>>>>>> cf47b14e
        return n == arg;
    }

    @Override()
<<<<<<< HEAD
    @Generated("com.github.javaparser.generator.core.visitor.ObjectIdentityEqualsVisitorGenerator")
    public Boolean visit(final ModuleUsesDirective n, final Visitable arg) {
=======
    public Boolean visit(final ModuleUsesStmt n, final Visitable arg) {
>>>>>>> cf47b14e
        return n == arg;
    }

    @Override
<<<<<<< HEAD
    @Generated("com.github.javaparser.generator.core.visitor.ObjectIdentityEqualsVisitorGenerator")
    public Boolean visit(final ModuleOpensDirective n, final Visitable arg) {
=======
    public Boolean visit(final ModuleOpensStmt n, final Visitable arg) {
>>>>>>> cf47b14e
        return n == arg;
    }

    @Override
    public Boolean visit(final UnparsableStmt n, final Visitable arg) {
        return n == arg;
    }

    @Override
    public Boolean visit(final ReceiverParameter n, final Visitable arg) {
        return n == arg;
    }

    @Override
    public Boolean visit(final VarType n, final Visitable arg) {
        return n == arg;
    }

    @Override
    public Boolean visit(final Modifier n, final Visitable arg) {
        return n == arg;
    }
}<|MERGE_RESOLUTION|>--- conflicted
+++ resolved
@@ -404,12 +404,7 @@
     }
 
     @Override
-<<<<<<< HEAD
-    @Generated("com.github.javaparser.generator.core.visitor.ObjectIdentityEqualsVisitorGenerator")
     public Boolean visit(final ForEachStmt n, final Visitable arg) {
-=======
-    public Boolean visit(final ForeachStmt n, final Visitable arg) {
->>>>>>> cf47b14e
         return n == arg;
     }
 
@@ -469,52 +464,27 @@
     }
 
     @Override
-<<<<<<< HEAD
-    @Generated("com.github.javaparser.generator.core.visitor.ObjectIdentityEqualsVisitorGenerator")
     public Boolean visit(final ModuleRequiresDirective n, final Visitable arg) {
-=======
-    public Boolean visit(final ModuleRequiresStmt n, final Visitable arg) {
->>>>>>> cf47b14e
         return n == arg;
     }
 
     @Override()
-<<<<<<< HEAD
-    @Generated("com.github.javaparser.generator.core.visitor.ObjectIdentityEqualsVisitorGenerator")
     public Boolean visit(final ModuleExportsDirective n, final Visitable arg) {
-=======
-    public Boolean visit(final ModuleExportsStmt n, final Visitable arg) {
->>>>>>> cf47b14e
         return n == arg;
     }
 
     @Override()
-<<<<<<< HEAD
-    @Generated("com.github.javaparser.generator.core.visitor.ObjectIdentityEqualsVisitorGenerator")
     public Boolean visit(final ModuleProvidesDirective n, final Visitable arg) {
-=======
-    public Boolean visit(final ModuleProvidesStmt n, final Visitable arg) {
->>>>>>> cf47b14e
         return n == arg;
     }
 
     @Override()
-<<<<<<< HEAD
-    @Generated("com.github.javaparser.generator.core.visitor.ObjectIdentityEqualsVisitorGenerator")
     public Boolean visit(final ModuleUsesDirective n, final Visitable arg) {
-=======
-    public Boolean visit(final ModuleUsesStmt n, final Visitable arg) {
->>>>>>> cf47b14e
-        return n == arg;
-    }
-
-    @Override
-<<<<<<< HEAD
-    @Generated("com.github.javaparser.generator.core.visitor.ObjectIdentityEqualsVisitorGenerator")
+        return n == arg;
+    }
+
+    @Override
     public Boolean visit(final ModuleOpensDirective n, final Visitable arg) {
-=======
-    public Boolean visit(final ModuleOpensStmt n, final Visitable arg) {
->>>>>>> cf47b14e
         return n == arg;
     }
 
