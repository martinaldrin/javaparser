--- conflicted
+++ resolved
@@ -64,14 +64,8 @@
                 .findFirst();
 
         if (visitMethod.isPresent()) {
-            MethodDeclaration method = visitMethod.get();
-            fixMethodSignature(node, method);
-            generateVisitMethodBody(node, method, compilationUnit);
+            generateVisitMethodBody(node, visitMethod.get(), compilationUnit);
         } else if (createMissingVisitMethods) {
-<<<<<<< HEAD
-            MethodDeclaration methodDeclaration = visitorClass.addMethod("visit", PUBLIC);
-            fixMethodSignature(node, methodDeclaration);
-=======
             MethodDeclaration methodDeclaration = visitorClass.addMethod("visit")
                     .addParameter(node.getTypeNameGenerified(), "n")
                     .addParameter(argumentType, "arg")
@@ -81,17 +75,9 @@
                         .addAnnotation(new MarkerAnnotationExpr(new Name("Override")))
                         .addModifier(PUBLIC);
             }
->>>>>>> 7535c4d5
             generateVisitMethodBody(node, methodDeclaration, compilationUnit);
         }
     }
 
-    private void fixMethodSignature(BaseNodeMetaModel node, MethodDeclaration method) {
-        method.getParameters().clear();
-        method.setType(returnType);
-        method.addParameter(node.getTypeNameGenerified(), "n")
-                .addParameter(argumentType, "arg");
-    }
-
     protected abstract void generateVisitMethodBody(BaseNodeMetaModel node, MethodDeclaration visitMethod, CompilationUnit compilationUnit);
 }