--- conflicted
+++ resolved
@@ -18,7 +18,7 @@
  * MERCHANTABILITY or FITNESS FOR A PARTICULAR PURPOSE.  See the
  * GNU Lesser General Public License for more details.
  */
- 
+
 package com.github.javaparser.ast.stmt;
 
 import static com.github.javaparser.utils.Utils.ensureNotNull;
@@ -26,12 +26,7 @@
 import java.util.List;
 
 import com.github.javaparser.Range;
-<<<<<<< HEAD
 import com.github.javaparser.ast.nodeTypes.NodeWithStatements;
-=======
-import com.github.javaparser.ast.expr.Expression;
-import com.github.javaparser.ast.expr.NameExpr;
->>>>>>> 13818473
 import com.github.javaparser.ast.visitor.GenericVisitor;
 import com.github.javaparser.ast.visitor.VoidVisitor;
 
@@ -40,60 +35,41 @@
  */
 public final class BlockStmt extends Statement implements NodeWithStatements<BlockStmt> {
 
-	private List<Statement> stmts;
+    private List<Statement> stmts;
 
-	public BlockStmt() {
-	}
+    public BlockStmt() {
+    }
 
-	public BlockStmt(final List<Statement> stmts) {
-		setStmts(stmts);
-	}
+    public BlockStmt(final List<Statement> stmts) {
+        setStmts(stmts);
+    }
 
-	public BlockStmt(final Range range, final List<Statement> stmts) {
-		super(range);
-		setStmts(stmts);
-	}
-	
-	@Override
-	public <R, A> R accept(final GenericVisitor<R, A> v, final A arg) {
-		return v.visit(this, arg);
-	}
+    public BlockStmt(final Range range, final List<Statement> stmts) {
+        super(range);
+        setStmts(stmts);
+    }
 
-	@Override
-	public <A> void accept(final VoidVisitor<A> v, final A arg) {
-		v.visit(this, arg);
-	}
+    @Override
+    public <R, A> R accept(final GenericVisitor<R, A> v, final A arg) {
+        return v.visit(this, arg);
+    }
 
-	@Override
+    @Override
+    public <A> void accept(final VoidVisitor<A> v, final A arg) {
+        v.visit(this, arg);
+    }
+
+    @Override
     public List<Statement> getStmts() {
         stmts = ensureNotNull(stmts);
         return stmts;
-	}
+    }
 
     @Override
     public BlockStmt setStmts(final List<Statement> stmts) {
-		this.stmts = stmts;
-		setAsParentNodeOf(this.stmts);
-        return this;
-	}
-
-<<<<<<< HEAD
-=======
-    // TODO move to a nodeType + addAndGetStatement like methods ?
-    public BlockStmt addStatement(Statement statement) {
-        getStmts().add(statement);
-        statement.setParentNode(this);
+        this.stmts = stmts;
+        setAsParentNodeOf(this.stmts);
         return this;
     }
-	
-    public BlockStmt addStatement(String statement) {
-        return addStatement(new ExpressionStmt(new NameExpr(statement)));
-    }
->>>>>>> 13818473
-
-	public BlockStmt addStatement(Expression expr) {
-		return addStatement(new ExpressionStmt(expr));
-	}
-
 
 }