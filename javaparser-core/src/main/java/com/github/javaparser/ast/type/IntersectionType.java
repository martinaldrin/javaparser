package com.github.javaparser.ast.type;

<<<<<<< HEAD
import com.github.javaparser.Range;
import com.github.javaparser.ast.expr.AnnotationExpr;
=======
>>>>>>> 7dd12628
import com.github.javaparser.ast.visitor.GenericVisitor;
import com.github.javaparser.ast.visitor.VoidVisitor;

import java.util.List;

import static com.github.javaparser.Position.pos;

/**
 * Represents a set of types. A given value of this type has to be assignable to at all of the element types.
 * As of Java 8 it is used in casts or while expressing bounds for generic types.
 *
 * For example:
 * public class A&gt;T extends Serializable &amp; Cloneable&lt; { }
 *
 * Or:
 * void foo((Serializable &amp; Cloneable)myObject);
 *
 * @since 3.0.0
 */
public class IntersectionType extends Type {

    private List<ReferenceType> elements;

    /**
     * @deprecated prefer using Range objects.
     */
    @Deprecated
    public IntersectionType(int beginLine, int beginColumn, int endLine,
                            int endColumn, List<ReferenceType> elements) {
        this(new Range(pos(beginLine, beginColumn), pos(endLine, endColumn)), elements);
    }
    
    public IntersectionType(Range range, List<ReferenceType> elements) {
        super(range);
        setElements(elements);
    }

    public IntersectionType(List<ReferenceType> elements) {
        super();
        setElements(elements);
    }

    @Override
    public <R, A> R accept(GenericVisitor<R, A> v, A arg) {
        return v.visit(this, arg);
    }

    @Override
    public <A> void accept(VoidVisitor<A> v, A arg) {
        v.visit(this, arg);
    }

    public List<ReferenceType> getElements() {
        return elements;
    }

    public void setElements(List<ReferenceType> elements) {
        if (this.elements != null) {
            for (ReferenceType element : elements){
                element.setParentNode(null);
            }
        }
        this.elements = elements;
        setAsParentNodeOf(this.elements);
    }
}<|MERGE_RESOLUTION|>--- conflicted
+++ resolved
@@ -1,10 +1,7 @@
 package com.github.javaparser.ast.type;
 
-<<<<<<< HEAD
 import com.github.javaparser.Range;
 import com.github.javaparser.ast.expr.AnnotationExpr;
-=======
->>>>>>> 7dd12628
 import com.github.javaparser.ast.visitor.GenericVisitor;
 import com.github.javaparser.ast.visitor.VoidVisitor;
 
@@ -36,7 +33,7 @@
                             int endColumn, List<ReferenceType> elements) {
         this(new Range(pos(beginLine, beginColumn), pos(endLine, endColumn)), elements);
     }
-    
+
     public IntersectionType(Range range, List<ReferenceType> elements) {
         super(range);
         setElements(elements);
