--- conflicted
+++ resolved
@@ -79,19 +79,14 @@
     @Deprecated
     public ConstructorDeclaration(int beginLine, int beginColumn, int endLine, int endColumn, int modifiers,
                                   List<AnnotationExpr> annotations, List<TypeParameter> typeParameters, String name,
-<<<<<<< HEAD
-                                  List<Parameter> parameters, List<NameExpr> throws_, BlockStmt block) {
+                                  List<Parameter> parameters, List<ReferenceType> throws_, BlockStmt block) {
         this(new Range(pos(beginLine, beginColumn), pos(endLine, endColumn)), modifiers, annotations, typeParameters, name, parameters, throws_, block);
     }
-    
+
     public ConstructorDeclaration(Range range, int modifiers,
                                   List<AnnotationExpr> annotations, List<TypeParameter> typeParameters, String name,
-                                  List<Parameter> parameters, List<NameExpr> throws_, BlockStmt block) {
+                                  List<Parameter> parameters, List<ReferenceType> throws_, BlockStmt block) {
         super(range, annotations);
-=======
-                                  List<Parameter> parameters, List<ReferenceType> throws_, BlockStmt block) {
-        super(beginLine, beginColumn, endLine, endColumn, annotations);
->>>>>>> 7dd12628
         setModifiers(modifiers);
         setTypeParameters(typeParameters);
         setName(name);
