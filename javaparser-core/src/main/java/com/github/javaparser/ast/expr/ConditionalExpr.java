--- conflicted
+++ resolved
@@ -20,12 +20,6 @@
  */
 package com.github.javaparser.ast.expr;
 
-<<<<<<< HEAD
-import static com.github.javaparser.utils.Utils.assertNotNull;
-import java.util.Optional;
-import java.util.function.Consumer;
-=======
->>>>>>> b2e0c9b4
 import com.github.javaparser.TokenRange;
 import com.github.javaparser.ast.AllFieldsConstructor;
 import com.github.javaparser.ast.Generated;
@@ -212,7 +206,7 @@
     }
 
     /*
-     * A reference conditional expression is a poly expression if it appears in an assignment context or an invocation context (§5.2. §5.3). 
+     * A reference conditional expression is a poly expression if it appears in an assignment context or an invocation context (§5.2. §5.3).
      * Otherwise, it is a standalone expression.
      */
     @Override
