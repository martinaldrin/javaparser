package com.github.javaparser.utils;

import com.github.javaparser.JavaParser;
import com.github.javaparser.ParseProblemException;
import com.github.javaparser.ParseResult;
import com.github.javaparser.ast.CompilationUnit;
<<<<<<< HEAD
=======
import com.github.javaparser.printer.PrettyPrinter;
import com.github.javaparser.printer.PrettyPrinterConfiguration;
>>>>>>> 0e768bfe

import java.io.IOException;
import java.nio.file.FileVisitResult;
import java.nio.file.Files;
import java.nio.file.Path;
import java.nio.file.SimpleFileVisitor;
import java.nio.file.attribute.BasicFileAttributes;
import java.util.ArrayList;
import java.util.HashMap;
import java.util.List;
import java.util.Map;
import java.util.stream.Collectors;

import static com.github.javaparser.ParseStart.COMPILATION_UNIT;
import static com.github.javaparser.Providers.provider;
import static com.github.javaparser.utils.CodeGenerationUtils.fileInPackageRelativePath;
import static com.github.javaparser.utils.CodeGenerationUtils.packageAbsolutePath;
import static com.github.javaparser.utils.SourceRoot.Callback.Result.SAVE;

/**
 * A collection of Java source files located in one directory and its subdirectories on the file system.
 * Files can be parsed and written back one by one or all together.
 */
public class SourceRoot {
    public interface Callback {
        enum Result {SAVE, DONT_SAVE}

        /**
         * @param localPath the path to the file that was parsed, relative to the source root path.
         * @param absolutePath the absolute path to the file that was parsed.
         * @param result the result of of parsing the file.
         */
        Result process(Path localPath, Path absolutePath, ParseResult<CompilationUnit> result) throws IOException;
    }

    private final Path root;
    private final Map<Path, ParseResult<CompilationUnit>> cache = new HashMap<>();
    private JavaParser javaParser = new JavaParser();

    public SourceRoot(Path root) {
        if (!Files.isDirectory(root)) {
            throw new IllegalArgumentException("Only directories are allowed as root path!");
        }
        this.root = root.normalize();
        Log.info("New source root at \"%s\"", this.root);
    }

    /**
     * Tries to parse all .java files in a package recursively, caches them, and returns all files ever parsed with this source
     * root.
     */
    public List<ParseResult<CompilationUnit>> tryToParse(String startPackage) throws IOException {
        Log.info("Parsing package \"%s\"", startPackage);
        final Path path = packageAbsolutePath(root, startPackage);
        Files.walkFileTree(path, new SimpleFileVisitor<Path>() {
            @Override
            public FileVisitResult visitFile(Path file, BasicFileAttributes attrs) throws IOException {
                if (!attrs.isDirectory() && file.toString().endsWith(".java")) {
                    Path relative = root.relativize(file.getParent());
                    tryToParse(relative.toString(), file.getFileName().toString());
                }
                return FileVisitResult.CONTINUE;
            }
        });
        return getCache();
    }

    /**
     * Parses a package recursively with a callback.
     * The advantage: it doesn't keep all files and AST's in memory.
     * The disadvantage: you have to do your processing directly.
     */
    public SourceRoot parse(String startPackage, JavaParser javaParser, Callback callback) throws IOException {
        Log.info("Parsing package \"%s\"", startPackage);
        final Path path = packageAbsolutePath(root, startPackage);
        Files.walkFileTree(path, new SimpleFileVisitor<Path>() {
            @Override
            public FileVisitResult visitFile(Path absolutePath, BasicFileAttributes attrs) throws IOException {
                if (!attrs.isDirectory() && absolutePath.toString().endsWith(".java")) {
                    Path localPath = root.relativize(absolutePath);
                    Log.trace("Parsing %s", localPath);
                    final ParseResult<CompilationUnit> result = javaParser.parse(COMPILATION_UNIT, provider(absolutePath));
                    result.getResult().ifPresent(cu -> cu.setStorage(absolutePath));
                    if (callback.process(localPath, absolutePath, result) == SAVE) {
                        if (result.getResult().isPresent()) {
                            save(result.getResult().get(), path);
                        }
                    }
                }
                return FileVisitResult.CONTINUE;
            }
        });
        return this;
    }

    /**
     * Try to parse every .java file in this source root.
     */
    public List<ParseResult<CompilationUnit>> tryToParse() throws IOException {
        return tryToParse("");
    }

    /**
     * Save all files back to where they were found.
     */
    public SourceRoot saveAll() throws IOException {
        return saveAll(root);
    }

    /**
     * Save all files back to another path.
     */
    public SourceRoot saveAll(Path root) throws IOException {
        Log.info("Saving all files (%s) to %s", cache.size(), root);
        for (Map.Entry<Path, ParseResult<CompilationUnit>> cu : cache.entrySet()) {
            final Path path = root.resolve(cu.getKey());
            if (cu.getValue().getResult().isPresent()) {
                Log.trace("Saving %s", path);
                save(cu.getValue().getResult().get(), path);
            }
        }
        return this;
    }

<<<<<<< HEAD
    private SourceRoot save(CompilationUnit cu, Path path) throws IOException {
        cu.setStorage(path);
        cu.getStorage().get().save();
        return this;
=======
    private void save(CompilationUnit cu, Path path) throws IOException {
        Files.createDirectories(path.getParent());
        final String code = new PrettyPrinter(new PrettyPrinterConfiguration().setEndOfLineCharacter("\n")).print(cu);
        Files.write(path, code.getBytes(UTF8));
>>>>>>> 0e768bfe
    }

    /**
     * The Java files that have been parsed by this source root object,
     * or have been added manually.
     */
    public List<ParseResult<CompilationUnit>> getCache() {
        return new ArrayList<>(cache.values());
    }

    /**
     * The CompilationUnits of the Java files that have been parsed succesfully by this source root object,
     * or have been added manually.
     */
    public List<CompilationUnit> getCompilationUnits() {
        return cache.values().stream()
                .filter(ParseResult::isSuccessful)
                .map(p -> p.getResult().get())
                .collect(Collectors.toList());
    }

    /**
     * Try to parse a single Java file and return the result of parsing.
     */
    public ParseResult<CompilationUnit> tryToParse(String packag, String filename) throws IOException {
        final Path relativePath = fileInPackageRelativePath(packag, filename);
        if (cache.containsKey(relativePath)) {
            Log.trace("Retrieving cached %s", relativePath);
            return cache.get(relativePath);
        }
        final Path path = root.resolve(relativePath);
        Log.trace("Parsing %s", path);
        final ParseResult<CompilationUnit> result = javaParser.parse(COMPILATION_UNIT, provider(path));
        result.getResult().ifPresent(cu -> cu.setStorage(path));
        cache.put(relativePath, result);
        return result;
    }

    /**
     * Try to parse a single Java file and return it.
     *
     * @throws ParseProblemException when something went wrong.
     */
    public CompilationUnit parse(String packag, String filename) {
        try {
            final ParseResult<CompilationUnit> result = tryToParse(packag, filename);
            if (result.isSuccessful()) {
                return result.getResult().get();
            }
            throw new ParseProblemException(result.getProblems());
        } catch (IOException e) {
            throw new ParseProblemException(e);
        }
    }

    /**
     * Add a newly created Java file to this source root. It will be saved when saveAll is called.
     */
    public SourceRoot add(String pkg, String filename, CompilationUnit compilationUnit) {
        Log.trace("Adding new file %s.%s", pkg, filename);
        final Path path = fileInPackageRelativePath(pkg, filename);
        final ParseResult<CompilationUnit> parseResult = new ParseResult<>(compilationUnit, new ArrayList<>(), null, null);
        cache.put(path, parseResult);
        return this;
    }

    /**
     * Add a newly created Java file to this source root. It needs to have its path set.
     */
    public SourceRoot add(CompilationUnit compilationUnit) {
        if (compilationUnit.getStorage().isPresent()) {
            final Path path = compilationUnit.getStorage().get().getPath();
            Log.trace("Adding new file %s", path);
            final ParseResult<CompilationUnit> parseResult = new ParseResult<>(compilationUnit, new ArrayList<>(), null, null);
            cache.put(path, parseResult);
        } else {
            throw new AssertionError("Files added with this method should have their path set.");
        }
        return this;
    }

    /**
     * The path that was passed in the constructor.
     */
    public Path getRoot() {
        return root;
    }

    public JavaParser getJavaParser() {
        return javaParser;
    }

    public SourceRoot setJavaParser(JavaParser javaParser) {
        this.javaParser = javaParser;
        return this;
    }
}<|MERGE_RESOLUTION|>--- conflicted
+++ resolved
@@ -4,11 +4,8 @@
 import com.github.javaparser.ParseProblemException;
 import com.github.javaparser.ParseResult;
 import com.github.javaparser.ast.CompilationUnit;
-<<<<<<< HEAD
-=======
 import com.github.javaparser.printer.PrettyPrinter;
 import com.github.javaparser.printer.PrettyPrinterConfiguration;
->>>>>>> 0e768bfe
 
 import java.io.IOException;
 import java.nio.file.FileVisitResult;
@@ -133,17 +130,14 @@
         return this;
     }
 
-<<<<<<< HEAD
     private SourceRoot save(CompilationUnit cu, Path path) throws IOException {
         cu.setStorage(path);
         cu.getStorage().get().save();
         return this;
-=======
     private void save(CompilationUnit cu, Path path) throws IOException {
         Files.createDirectories(path.getParent());
         final String code = new PrettyPrinter(new PrettyPrinterConfiguration().setEndOfLineCharacter("\n")).print(cu);
         Files.write(path, code.getBytes(UTF8));
->>>>>>> 0e768bfe
     }
 
     /**
