--- conflicted
+++ resolved
@@ -2,11 +2,7 @@
     <parent>
         <artifactId>javaparser-parent</artifactId>
         <groupId>com.github.javaparser</groupId>
-<<<<<<< HEAD
         <version>3.0.0-SNAPSHOT</version>
-=======
-        <version>2.5.2-SNAPSHOT</version>
->>>>>>> 72b09dab
     </parent>
     <modelVersion>4.0.0</modelVersion>
 
