/*
 * Copyright (C) 2007-2010 Júlio Vilmar Gesser.
 * Copyright (C) 2011, 2013-2016 The JavaParser Team.
 *
 * This file is part of JavaParser.
 *
 * JavaParser can be used either under the terms of
 * a) the GNU Lesser General Public License as published by
 *     the Free Software Foundation, either version 3 of the License, or
 *     (at your option) any later version.
 * b) the terms of the Apache License
 *
 * You should have received a copy of both licenses in LICENCE.LGPL and
 * LICENCE.APACHE. Please refer to those files for details.
 *
 * JavaParser is distributed in the hope that it will be useful,
 * but WITHOUT ANY WARRANTY; without even the implied warranty of
 * MERCHANTABILITY or FITNESS FOR A PARTICULAR PURPOSE.  See the
 * GNU Lesser General Public License for more details.
 */

package com.github.javaparser.resolution.types;

import com.github.javaparser.ast.body.VariableDeclarator;
import com.github.javaparser.resolution.MethodUsage;
import com.github.javaparser.resolution.declarations.ResolvedFieldDeclaration;
import com.github.javaparser.resolution.declarations.ResolvedMethodDeclaration;
import com.github.javaparser.resolution.declarations.ResolvedReferenceTypeDeclaration;
import com.github.javaparser.resolution.declarations.ResolvedTypeParameterDeclaration;
import com.github.javaparser.resolution.types.parametrization.ResolvedTypeParameterValueProvider;
import com.github.javaparser.resolution.types.parametrization.ResolvedTypeParametersMap;
import com.github.javaparser.resolution.types.parametrization.ResolvedTypeParametrized;
import com.github.javaparser.utils.Pair;

import java.util.*;
import java.util.stream.Collectors;

/**
 * A ReferenceType like a class, an interface or an enum. Note that this type can contain also the values
 * specified for the type parameters.
 *
 * @author Federico Tomassetti
 */
public abstract class ResolvedReferenceType implements ResolvedType,
        ResolvedTypeParametrized, ResolvedTypeParameterValueProvider {

    //
    // Fields
    //

    protected ResolvedReferenceTypeDeclaration typeDeclaration;
    protected ResolvedTypeParametersMap typeParametersMap;

    //
    // Constructors
    //

    public ResolvedReferenceType(ResolvedReferenceTypeDeclaration typeDeclaration) {
        this(typeDeclaration, deriveParams(typeDeclaration));
    }

    public ResolvedReferenceType(ResolvedReferenceTypeDeclaration typeDeclaration, List<ResolvedType> typeArguments) {
        if (typeDeclaration.isTypeParameter()) {
            throw new IllegalArgumentException("You should use only Classes, Interfaces and enums");
        }
        if (typeArguments.size() > 0 && typeArguments.size() != typeDeclaration.getTypeParameters().size()) {
            throw new IllegalArgumentException(String.format(
                    "expected either zero type arguments or has many as defined in the declaration (%d). Found %d",
                    typeDeclaration.getTypeParameters().size(), typeArguments.size()));
        }
        ResolvedTypeParametersMap.Builder typeParametersMapBuilder = new ResolvedTypeParametersMap.Builder();
        for (int i = 0; i < typeArguments.size(); i++) {
            typeParametersMapBuilder.setValue(typeDeclaration.getTypeParameters().get(i), typeArguments.get(i));
        }
        this.typeParametersMap = typeParametersMapBuilder.build();
        this.typeDeclaration = typeDeclaration;
    }

    //
    // Public Object methods
    //

    @Override
    public boolean equals(Object o) {
        if (this == o) return true;
        if (o == null || getClass() != o.getClass()) return false;

        ResolvedReferenceType that = (ResolvedReferenceType) o;

        if (!typeDeclaration.equals(that.typeDeclaration)) return false;
        if (!typeParametersMap.equals(that.typeParametersMap)) return false;

        return true;
    }

    @Override
    public int hashCode() {
        int result = typeDeclaration.hashCode();
        result = 31 * result + typeParametersMap.hashCode();
        return result;
    }

    @Override
    public String toString() {
        return "ReferenceType{" + getQualifiedName() +
                ", typeParametersMap=" + typeParametersMap +
                '}';
    }

    ///
    /// Relation with other types
    ///

    @Override
    public final boolean isReferenceType() {
        return true;
    }

    ///
    /// Downcasting
    ///

    @Override
    public ResolvedReferenceType asReferenceType() {
        return this;
    }

    ///
    /// Naming
    ///

    @Override
    public String describe() {
        StringBuilder sb = new StringBuilder();
        if (hasName()) {
            sb.append(typeDeclaration.getQualifiedName());
        } else {
            sb.append("<anonymous class>");
        }
        if (!typeParametersMap().isEmpty()) {
            sb.append("<");
            sb.append(String.join(", ", typeDeclaration.getTypeParameters().stream()
                    .map(tp -> typeParametersMap().getValue(tp).describe())
                    .collect(Collectors.toList())));
            sb.append(">");
        }
        return sb.toString();
    }

    ///
    /// TypeParameters
    ///

    /**
     * Execute a transformation on all the type parameters of this element.
     */
    public abstract ResolvedType transformTypeParameters(ResolvedTypeTransformer transformer);

    @Override
    public ResolvedType replaceTypeVariables(ResolvedTypeParameterDeclaration tpToReplace, ResolvedType replaced,
                                             Map<ResolvedTypeParameterDeclaration, ResolvedType> inferredTypes) {
        if (replaced == null) {
            throw new IllegalArgumentException();
        }

        ResolvedReferenceType result = this;
        int i = 0;
        for (ResolvedType tp : this.typeParametersValues()) {
            ResolvedType transformedTp = tp.replaceTypeVariables(tpToReplace, replaced, inferredTypes);
            // Identity comparison on purpose
            if (tp.isTypeVariable() && tp.asTypeVariable().describe().equals(tpToReplace.getName())) {
                inferredTypes.put(tp.asTypeParameter(), replaced);
            }
            // FIXME
            if (true) {
                List<ResolvedType> typeParametersCorrected = result.asReferenceType().typeParametersValues();
                typeParametersCorrected.set(i, transformedTp);
                result = create(typeDeclaration, typeParametersCorrected);
            }
            i++;
        }

        List<ResolvedType> values = result.typeParametersValues();
        // FIXME
        if (values.contains(tpToReplace)) {
            int index = values.indexOf(tpToReplace);
            values.set(index, replaced);
            return create(result.getTypeDeclaration(), values);
        }

        return result;
    }

    ///
    /// Assignability
    ///

    /**
     * This method checks if ThisType t = new OtherType() would compile.
     */
    @Override
    public abstract boolean isAssignableBy(ResolvedType other);

    ///
    /// Ancestors
    ///

    /**
     * Return all ancestors, that means all superclasses and interfaces.
     * This list should always include Object (unless this is a reference to Object).
     * The type typeParametersValues should be expressed in terms of this type typeParametersValues.
     * <p>
     * For example, given:
     * <p>
     * class Foo&lt;A, B&gt; {}
     * class Bar&lt;C&gt; extends Foo&lt;C, String&gt; {}
     * <p>
     * a call to getAllAncestors on a reference to Bar having type parameter Boolean should include
     * Foo&lt;Boolean, String&gt;.
     */
    public abstract List<ResolvedReferenceType> getAllAncestors();

    /**
     * Return direct ancestors, that means the superclasses and interfaces implemented directly.
     * This list should include Object if the class has no other superclass or the interface is not extending another interface.
     * There is an exception for Object itself.
     */
    public abstract List<ResolvedReferenceType> getDirectAncestors();

    public final List<ResolvedReferenceType> getAllInterfacesAncestors() {
        return getAllAncestors().stream()
                .filter(it -> it.getTypeDeclaration().isInterface())
                .collect(Collectors.toList());
    }

    public final List<ResolvedReferenceType> getAllClassesAncestors() {
        return getAllAncestors().stream()
                .filter(it -> it.getTypeDeclaration().isClass())
                .collect(Collectors.toList());
    }

    ///
    /// Type parameters
    ///

    /**
     * Get the type associated with the type parameter with the given name.
     * It returns Optional.empty unless the type declaration declares a type parameter with the given name.
     */
    public Optional<ResolvedType> getGenericParameterByName(String name) {
        for (ResolvedTypeParameterDeclaration tp : typeDeclaration.getTypeParameters()) {
            if (tp.getName().equals(name)) {
                return Optional.of(this.typeParametersMap().getValue(tp));
            }
        }
        return Optional.empty();
    }

    /**
     * Get the values for all type parameters declared on this type.
     * The list can be empty for raw types.
     */
    public List<ResolvedType> typeParametersValues() {
        return this.typeParametersMap.isEmpty() ? Collections.emptyList() : typeDeclaration.getTypeParameters().stream().map(tp -> typeParametersMap.getValue(tp)).collect(Collectors.toList());
    }

    /**
     * Get the values for all type parameters declared on this type.
     * In case of raw types the values correspond to TypeVariables.
     */
    public List<Pair<ResolvedTypeParameterDeclaration, ResolvedType>> getTypeParametersMap() {
        List<Pair<ResolvedTypeParameterDeclaration, ResolvedType>> typeParametersMap = new ArrayList<>();
        if (!isRawType()) {
            for (int i = 0; i < typeDeclaration.getTypeParameters().size(); i++) {
                typeParametersMap.add(new Pair<>(typeDeclaration.getTypeParameters().get(0), typeParametersValues().get(i)));
            }
        }
        return typeParametersMap;
    }

    @Override
    public ResolvedTypeParametersMap typeParametersMap() {
        return typeParametersMap;
    }

    ///
    /// Other methods introduced by ReferenceType
    ///

    /**
     * Corresponding TypeDeclaration
     */
    public final ResolvedReferenceTypeDeclaration getTypeDeclaration() {
        return typeDeclaration;
    }

    /**
     * The type of the field could be different from the one in the corresponding FieldDeclaration because
     * type variables would be solved.
     */
    public Optional<ResolvedType> getFieldType(String name) {
        if (!typeDeclaration.hasField(name)) {
            return Optional.empty();
        }
        ResolvedType type = typeDeclaration.getField(name).getType();
        type = useThisTypeParametersOnTheGivenType(type);
        return Optional.of(type);
    }

    /**
     * Has the TypeDeclaration a name? Anonymous classes do not have one.
     */
    public boolean hasName() {
        return typeDeclaration.hasName();
    }

    /**
     * Qualified name of the declaration.
     */
    public String getQualifiedName() {
        return typeDeclaration.getQualifiedName();
    }

    /**
     * Id of the declaration. It corresponds to the qualified name, unless for local classes.
     */
    public String getId() {
        return typeDeclaration.getId();
    }

    /**
     * Methods declared on this type.
     */
    public abstract Set<MethodUsage> getDeclaredMethods();

    public abstract Set<ResolvedFieldDeclaration> getDeclaredFields();

    public boolean isRawType() {
        if (!typeDeclaration.getTypeParameters().isEmpty()) {
            if (typeParametersMap().isEmpty()) {
                return true;
            }
            for (String name : typeParametersMap().getNames()) {
                Optional<ResolvedType> value = typeParametersMap().getValueBySignature(name);
                if (!value.isPresent() || !value.get().isTypeVariable() || !value.get().asTypeVariable().qualifiedName().equals(name)) {
                    return false;
                }
            }
            return true;
        }
        return false;
    }

    public Optional<ResolvedType> typeParamValue(ResolvedTypeParameterDeclaration typeParameterDeclaration) {
        if (typeParameterDeclaration.declaredOnMethod()) {
            throw new IllegalArgumentException();
        }
        String typeId = this.getTypeDeclaration().getId();
        if (typeId.equals(typeParameterDeclaration.getContainerId())) {
            return Optional.of(this.typeParametersMap().getValue(typeParameterDeclaration));
        }
        for (ResolvedReferenceType ancestor : this.getAllAncestors()) {
            if (ancestor.getId().equals(typeParameterDeclaration.getContainerId())) {
                return Optional.of(ancestor.typeParametersMap().getValue(typeParameterDeclaration));
            }
        }
        return Optional.empty();
    }

    public abstract ResolvedType toRawType();

    /**
     * Get a list of all the methods available on this type. This list includes methods declared in this type and
     * methods inherited. This list includes methods of all sort of visibility. However it does not include methods
     * that have been overwritten.
     */
    public List<ResolvedMethodDeclaration> getAllMethods() {
        List<ResolvedMethodDeclaration> allMethods = new LinkedList<>();
<<<<<<< HEAD
        allMethods.addAll(this.getDeclaredMethods().stream().map(m -> m.getDeclaration()).collect(Collectors.toList()));

=======
        allMethods.addAll(this.getDeclaredMethods().stream().map(MethodUsage::getDeclaration).collect(Collectors.toList()));
>>>>>>> 6c95508c
        getDirectAncestors().forEach(a ->
                allMethods.addAll(a.getAllMethods()));
        return allMethods;
    }

    public List<ResolvedFieldDeclaration> getAllFieldsVisibleToInheritors() {
        List<ResolvedFieldDeclaration> res = new LinkedList<>();

        res.addAll(this.getDeclaredFields());

        getDirectAncestors().forEach(a ->
                res.addAll(a.getAllFieldsVisibleToInheritors()));

        return res;
    }

    //
    // Protected methods
    //

    protected abstract ResolvedReferenceType create(ResolvedReferenceTypeDeclaration typeDeclaration, List<ResolvedType> typeParameters);

    protected ResolvedReferenceType create(ResolvedReferenceTypeDeclaration typeDeclaration, ResolvedTypeParametersMap typeParametersMap) {
        return create(typeDeclaration, typeDeclaration.getTypeParameters().stream()
                .map(typeParametersMap::getValue)
                .collect(Collectors.toList()));
    }

    protected abstract ResolvedReferenceType create(ResolvedReferenceTypeDeclaration typeDeclaration);

    protected boolean isCorrespondingBoxingType(String typeName) {
        switch (typeName) {
            case "boolean":
                return getQualifiedName().equals(Boolean.class.getCanonicalName());
            case "char":
                return getQualifiedName().equals(Character.class.getCanonicalName());
            case "byte":
                return getQualifiedName().equals(Byte.class.getCanonicalName());
            case "short":
                return getQualifiedName().equals(Short.class.getCanonicalName());
            case "int":
                return getQualifiedName().equals(Integer.class.getCanonicalName());
            case "long":
                return getQualifiedName().equals(Long.class.getCanonicalName());
            case "float":
                return getQualifiedName().equals(Float.class.getCanonicalName());
            case "double":
                return getQualifiedName().equals(Double.class.getCanonicalName());
            default:
                throw new UnsupportedOperationException(typeName);
        }
    }

    protected boolean compareConsideringTypeParameters(ResolvedReferenceType other) {
        if (other.equals(this)) {
            return true;
        }
        if (this.getQualifiedName().equals(other.getQualifiedName())) {
            if (this.isRawType() || other.isRawType()) {
                return true;
            }
            if (this.typeParametersValues().size() != other.typeParametersValues().size()) {
                throw new IllegalStateException();
            }
            for (int i = 0; i < typeParametersValues().size(); i++) {
                ResolvedType thisParam = typeParametersValues().get(i);
                ResolvedType otherParam = other.typeParametersValues().get(i);
                if (!thisParam.equals(otherParam)) {
                    if (thisParam instanceof ResolvedWildcard) {
                        ResolvedWildcard thisParamAsWildcard = (ResolvedWildcard) thisParam;
                        if (thisParamAsWildcard.isSuper() && otherParam.isAssignableBy(thisParamAsWildcard.getBoundedType())) {
                            // ok
                        } else if (thisParamAsWildcard.isExtends() && thisParamAsWildcard.getBoundedType().isAssignableBy(otherParam)) {
                            // ok
                        } else if (!thisParamAsWildcard.isBounded()) {
                            // ok
                        } else {
                            return false;
                        }
                    } else {
                        if (thisParam instanceof ResolvedTypeVariable && otherParam instanceof ResolvedTypeVariable) {
                            List<ResolvedType> thisBounds = thisParam.asTypeVariable().asTypeParameter().getBounds().stream().map(ResolvedTypeParameterDeclaration.Bound::getType).collect(Collectors.toList());
                            List<ResolvedType> otherBounds = otherParam.asTypeVariable().asTypeParameter().getBounds().stream().map(ResolvedTypeParameterDeclaration.Bound::getType).collect(Collectors.toList());
                            return thisBounds.size() == otherBounds.size() && otherBounds.containsAll(thisBounds);
                        }
                        return false;
                    }
                }
            }
            return true;
        }
        return false;
    }

    //
    // Private methods
    //

    private static List<ResolvedType> deriveParams(ResolvedReferenceTypeDeclaration typeDeclaration) {
        return typeDeclaration.getTypeParameters().stream().map(ResolvedTypeVariable::new).collect(Collectors.toList());
    }

    public abstract ResolvedReferenceType deriveTypeParameters(ResolvedTypeParametersMap typeParametersMap);
}<|MERGE_RESOLUTION|>--- conflicted
+++ resolved
@@ -376,12 +376,8 @@
      */
     public List<ResolvedMethodDeclaration> getAllMethods() {
         List<ResolvedMethodDeclaration> allMethods = new LinkedList<>();
-<<<<<<< HEAD
-        allMethods.addAll(this.getDeclaredMethods().stream().map(m -> m.getDeclaration()).collect(Collectors.toList()));
-
-=======
-        allMethods.addAll(this.getDeclaredMethods().stream().map(MethodUsage::getDeclaration).collect(Collectors.toList()));
->>>>>>> 6c95508c
+        allMethods.addAll(this.getDeclaredMethods().stream().map(MethodUsage::getDeclaration)
+                .collect(Collectors.toList()));
         getDirectAncestors().forEach(a ->
                 allMethods.addAll(a.getAllMethods()));
         return allMethods;
