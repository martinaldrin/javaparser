/*
 * Copyright (C) 2007-2010 Júlio Vilmar Gesser.
 * Copyright (C) 2011, 2013-2016 The JavaParser Team.
 *
 * This file is part of JavaParser.
 * 
 * JavaParser can be used either under the terms of
 * a) the GNU Lesser General Public License as published by
 *     the Free Software Foundation, either version 3 of the License, or
 *     (at your option) any later version.
 * b) the terms of the Apache License 
 *
 * You should have received a copy of both licenses in LICENCE.LGPL and
 * LICENCE.APACHE. Please refer to those files for details.
 *
 * JavaParser is distributed in the hope that it will be useful,
 * but WITHOUT ANY WARRANTY; without even the implied warranty of
 * MERCHANTABILITY or FITNESS FOR A PARTICULAR PURPOSE.  See the
 * GNU Lesser General Public License for more details.
 */
 
package com.github.javaparser.ast.body;

import static com.github.javaparser.Position.pos;
import static com.github.javaparser.ast.internal.Utils.ensureNotNull;

<<<<<<< HEAD
import java.lang.annotation.Annotation;
import java.util.List;

import com.github.javaparser.ASTHelper;
=======
import java.util.EnumSet;
import java.util.List;

>>>>>>> 27e58254
import com.github.javaparser.Range;
import com.github.javaparser.ast.expr.AnnotationExpr;
import com.github.javaparser.ast.expr.MarkerAnnotationExpr;
import com.github.javaparser.ast.expr.NormalAnnotationExpr;
import com.github.javaparser.ast.expr.SingleMemberAnnotationExpr;
import com.github.javaparser.ast.type.ClassOrInterfaceType;
import com.github.javaparser.ast.type.Type;
import com.github.javaparser.ast.visitor.GenericVisitor;
import com.github.javaparser.ast.visitor.VoidVisitor;

/**
 * @author Julio Vilmar Gesser
 */
public final class EnumDeclaration extends TypeDeclaration<EnumDeclaration> {

    private List<ClassOrInterfaceType> implementsList;

    private List<EnumConstantDeclaration> entries;

    public EnumDeclaration() {
    }

    public EnumDeclaration(EnumSet<Modifier> modifiers, String name) {
        super(modifiers, name);
    }

<<<<<<< HEAD
    public EnumDeclaration(int modifiers, List<AnnotationExpr> annotations, String name,
                           List<ClassOrInterfaceType> implementsList, List<EnumConstantDeclaration> entries,
                           List<BodyDeclaration<?>> members) {
=======
    public EnumDeclaration(EnumSet<Modifier> modifiers, List<AnnotationExpr> annotations, String name,
                           List<ClassOrInterfaceType> implementsList, List<EnumConstantDeclaration> entries,
                           List<BodyDeclaration> members) {
>>>>>>> 27e58254
        super(annotations, modifiers, name, members);
        setImplements(implementsList);
        setEntries(entries);
    }

    /**
     * @deprecated prefer using Range objects.
     */
    @Deprecated
<<<<<<< HEAD
    public EnumDeclaration(int beginLine, int beginColumn, int endLine, int endColumn, int modifiers,
                           List<AnnotationExpr> annotations, String name, List<ClassOrInterfaceType> implementsList,
                           List<EnumConstantDeclaration> entries, List<BodyDeclaration<?>> members) {
        this(new Range(pos(beginLine, beginColumn), pos(endLine, endColumn)), modifiers, annotations, name, implementsList, entries, members);
    }
    
    public EnumDeclaration(Range range, int modifiers, List<AnnotationExpr> annotations, String name,
                           List<ClassOrInterfaceType> implementsList, List<EnumConstantDeclaration> entries,
                           List<BodyDeclaration<?>> members) {
=======
    public EnumDeclaration(int beginLine, int beginColumn, int endLine, int endColumn, EnumSet<Modifier> modifiers,
                           List<AnnotationExpr> annotations, String name, List<ClassOrInterfaceType> implementsList,
                           List<EnumConstantDeclaration> entries, List<BodyDeclaration> members) {
        this(new Range(pos(beginLine, beginColumn), pos(endLine, endColumn)), modifiers, annotations, name, implementsList, entries, members);
    }
    
    public EnumDeclaration(Range range, EnumSet<Modifier> modifiers, List<AnnotationExpr> annotations, String name,
                           List<ClassOrInterfaceType> implementsList, List<EnumConstantDeclaration> entries,
                           List<BodyDeclaration> members) {
>>>>>>> 27e58254
        super(range, annotations, modifiers, name, members);
        setImplements(implementsList);
        setEntries(entries);
    }

    @Override
    public <R, A> R accept(GenericVisitor<R, A> v, A arg) {
        return v.visit(this, arg);
    }


    @Override
    public <A> void accept(VoidVisitor<A> v, A arg) {
        v.visit(this, arg);
    }

    public List<EnumConstantDeclaration> getEntries() {
        entries = ensureNotNull(entries);
        return entries;
    }

    public List<ClassOrInterfaceType> getImplements() {
        implementsList = ensureNotNull(implementsList);
        return implementsList;
    }

    public void setEntries(List<EnumConstantDeclaration> entries) {
        this.entries = entries;
		setAsParentNodeOf(this.entries);
    }

    public void setImplements(List<ClassOrInterfaceType> implementsList) {
        this.implementsList = implementsList;
		setAsParentNodeOf(this.implementsList);
    }

    /**
     * Add an implements to this enum
     * 
     * @param name the name of the type to extends from
     * @return this, the {@link EnumDeclaration}
     */
    public EnumDeclaration addImplements(String name) {
        ClassOrInterfaceType classOrInterfaceType = new ClassOrInterfaceType(name);
        getImplements().add(classOrInterfaceType);
        classOrInterfaceType.setParentNode(this);
        return this;
    }

    /**
     * Add an implements to this enum and automatically add the import
     * 
     * @param clazz the type to implements from
     * @return this, the {@link EnumDeclaration}
     */
    public EnumDeclaration addImplements(Class<?> clazz) {
        tryAddImportToParentCompilationUnit(clazz);
        return addImplements(clazz.getSimpleName());
    }

    public EnumConstantDeclaration addEnumConstant(String name) {
        EnumConstantDeclaration enumConstant = new EnumConstantDeclaration(name);
        getEntries().add(enumConstant);
        enumConstant.setParentNode(this);
        return enumConstant;
    }

    /**
     * Annotates this
     * 
     * @param name the name of the annotation
     * @return the {@link NormalAnnotationExpr} added
     */
    @Override
    public NormalAnnotationExpr addAnnotation(String name) {
        NormalAnnotationExpr normalAnnotationExpr = new NormalAnnotationExpr(
                ASTHelper.createNameExpr(name), null);
        getAnnotations().add(normalAnnotationExpr);
        normalAnnotationExpr.setParentNode(this);
        return normalAnnotationExpr;
    }

    /**
     * Annotates this and automatically add the import
     * 
     * @param clazz the class of the annotation
     * @return the {@link NormalAnnotationExpr} added
     */
    @Override
    public NormalAnnotationExpr addAnnotation(Class<? extends Annotation> clazz) {
        tryAddImportToParentCompilationUnit(clazz);
        return addAnnotation(clazz.getSimpleName());
    }

    /**
     * Annotates this with a marker annotation
     * 
     * @param name the name of the annotation
     * @return this
     */
    @Override
    public EnumDeclaration addMarkerAnnotation(String name) {
        MarkerAnnotationExpr markerAnnotationExpr = new MarkerAnnotationExpr(
                ASTHelper.createNameExpr(name));
        getAnnotations().add(markerAnnotationExpr);
        markerAnnotationExpr.setParentNode(this);
        return this;
    }

    /**
     * Annotates this with a marker annotation and automatically add the import
     * 
     * @param clazz the class of the annotation
     * @return this
     */
    @Override
    public EnumDeclaration addMarkerAnnotation(Class<? extends Annotation> clazz) {
        tryAddImportToParentCompilationUnit(clazz);
        return addMarkerAnnotation(clazz.getSimpleName());
    }

    /**
     * Annotates this with a single member annotation
     * 
     * @param name the name of the annotation
     * @return this
     */
    @Override
    public EnumDeclaration addSingleMemberAnnotation(String name, String value) {
        SingleMemberAnnotationExpr singleMemberAnnotationExpr = new SingleMemberAnnotationExpr(
                ASTHelper.createNameExpr(name), ASTHelper.createNameExpr(value));
        getAnnotations().add(singleMemberAnnotationExpr);
        singleMemberAnnotationExpr.setParentNode(this);
        return this;
    }

    /**
     * Annotates this with a single member annotation and automatically add the import
     * 
     * @param clazz the class of the annotation
     * @return this
     */
    @Override
    public EnumDeclaration addSingleMemberAnnotation(Class<? extends Annotation> clazz, String value) {
        tryAddImportToParentCompilationUnit(clazz);
        return addSingleMemberAnnotation(clazz.getSimpleName(), value);
    }

    /**
     * Add a field to this {@link EnumDeclaration} and automatically add the import of the type if needed
     * 
     * @param typeClass the type of the field
     * @param modifiers the modifiers like {@link ModifierSet#PUBLIC}
     * @param name the name of the field
     * @return the {@link FieldDeclaration} created
     */
    @Override
    public FieldDeclaration addField(Class<?> typeClass, int modifiers, String name) {
        tryAddImportToParentCompilationUnit(typeClass);
        return addField(typeClass.getSimpleName(), modifiers, name);
    }

    /**
     * Add a field to this {@link EnumDeclaration}
     * 
     * @param type the type of the field
     * @param modifiers the modifiers like {@link ModifierSet#PUBLIC}
     * @param name the name of the field
     * @return the {@link FieldDeclaration} created
     */
    @Override
    public FieldDeclaration addField(String type, int modifiers, String name) {
        return addField(new ClassOrInterfaceType(type), modifiers, name);
    }

    /**
     * Add a field to this {@link EnumDeclaration}
     * 
     * @param type the type of the field
     * @param modifiers the modifiers like {@link ModifierSet#PUBLIC}
     * @param name the name of the field
     * @return the {@link FieldDeclaration} created
     */
    public FieldDeclaration addField(Type type, int modifiers, String name) {
        FieldDeclaration fieldDeclaration = new FieldDeclaration();
        fieldDeclaration.getVariables().add(new VariableDeclarator(new VariableDeclaratorId(name)));
        fieldDeclaration.setModifiers(modifiers);
        fieldDeclaration.setType(type);
        getMembers().add(fieldDeclaration);
        fieldDeclaration.setParentNode(this);
        return fieldDeclaration;
    }

    /**
     * Add a private field to this {@link EnumDeclaration}
     * 
     * @param type the type of the field
     * @param name the name of the field
     * @return the {@link FieldDeclaration} created
     */
    @Override
    public FieldDeclaration addPrivateField(Class<?> typeClass, String name) {
        return addField(typeClass, ModifierSet.PRIVATE, name);
    }

    /**
     * Add a private field to this {@link EnumDeclaration} and automatically add the import of the type if
     * needed
     * 
     * @param type the type of the field
     * @param name the name of the field
     * @return the {@link FieldDeclaration} created
     */
    @Override
    public FieldDeclaration addPrivateField(String type, String name) {
        return addField(type, ModifierSet.PRIVATE, name);
    }

    /**
     * Add a public field to this {@link EnumDeclaration}
     * 
     * @param type the type of the field
     * @param name the name of the field
     * @return the {@link FieldDeclaration} created
     */
    @Override
    public FieldDeclaration addPublicField(Class<?> typeClass, String name) {
        return addField(typeClass, ModifierSet.PUBLIC, name);
    }

    /**
     * Add a public field to this {@link EnumDeclaration} and automatically add the import of the type if
     * needed
     * 
     * @param type the type of the field
     * @param name the name of the field
     * @return the {@link FieldDeclaration} created
     */
    @Override
    public FieldDeclaration addPublicField(String type, String name) {
        return addField(type, ModifierSet.PUBLIC, name);
    }

    /**
     * Add a protected field to this {@link EnumDeclaration}
     * 
     * @param type the type of the field
     * @param name the name of the field
     * @return the {@link FieldDeclaration} created
     */
    @Override
    public FieldDeclaration addProtectedField(Class<?> typeClass, String name) {
        return addField(typeClass, ModifierSet.PROTECTED, name);
    }

    /**
     * Add a protected field to this {@link EnumDeclaration} and automatically add the import of the type
     * if needed
     * 
     * @param type the type of the field
     * @param name the name of the field
     * @return the {@link FieldDeclaration} created
     */
    @Override
    public FieldDeclaration addProtectedField(String type, String name) {
        return addField(type, ModifierSet.PROTECTED, name);
    }

    /**
     * Adds a methods to this {@link EnumDeclaration}
     * 
     * @param methodName the method name
     * @param modifiers the modifiers like {@link ModifierSet#PUBLIC}
     * @return the {@link MethodDeclaration} created
     */
    @Override
    public MethodDeclaration addMethod(String methodName, int modifiers) {
        MethodDeclaration methodDeclaration = new MethodDeclaration();
        methodDeclaration.setName(methodName);
        methodDeclaration.setModifiers(modifiers);
        getMembers().add(methodDeclaration);
        methodDeclaration.setParentNode(this);
        return methodDeclaration;
    }
}<|MERGE_RESOLUTION|>--- conflicted
+++ resolved
@@ -24,23 +24,12 @@
 import static com.github.javaparser.Position.pos;
 import static com.github.javaparser.ast.internal.Utils.ensureNotNull;
 
-<<<<<<< HEAD
-import java.lang.annotation.Annotation;
-import java.util.List;
-
-import com.github.javaparser.ASTHelper;
-=======
 import java.util.EnumSet;
 import java.util.List;
 
->>>>>>> 27e58254
 import com.github.javaparser.Range;
 import com.github.javaparser.ast.expr.AnnotationExpr;
-import com.github.javaparser.ast.expr.MarkerAnnotationExpr;
-import com.github.javaparser.ast.expr.NormalAnnotationExpr;
-import com.github.javaparser.ast.expr.SingleMemberAnnotationExpr;
 import com.github.javaparser.ast.type.ClassOrInterfaceType;
-import com.github.javaparser.ast.type.Type;
 import com.github.javaparser.ast.visitor.GenericVisitor;
 import com.github.javaparser.ast.visitor.VoidVisitor;
 
@@ -60,15 +49,9 @@
         super(modifiers, name);
     }
 
-<<<<<<< HEAD
-    public EnumDeclaration(int modifiers, List<AnnotationExpr> annotations, String name,
+    public EnumDeclaration(EnumSet<Modifier> modifiers, List<AnnotationExpr> annotations, String name,
                            List<ClassOrInterfaceType> implementsList, List<EnumConstantDeclaration> entries,
                            List<BodyDeclaration<?>> members) {
-=======
-    public EnumDeclaration(EnumSet<Modifier> modifiers, List<AnnotationExpr> annotations, String name,
-                           List<ClassOrInterfaceType> implementsList, List<EnumConstantDeclaration> entries,
-                           List<BodyDeclaration> members) {
->>>>>>> 27e58254
         super(annotations, modifiers, name, members);
         setImplements(implementsList);
         setEntries(entries);
@@ -78,27 +61,15 @@
      * @deprecated prefer using Range objects.
      */
     @Deprecated
-<<<<<<< HEAD
-    public EnumDeclaration(int beginLine, int beginColumn, int endLine, int endColumn, int modifiers,
+    public EnumDeclaration(int beginLine, int beginColumn, int endLine, int endColumn, EnumSet<Modifier> modifiers,
                            List<AnnotationExpr> annotations, String name, List<ClassOrInterfaceType> implementsList,
                            List<EnumConstantDeclaration> entries, List<BodyDeclaration<?>> members) {
         this(new Range(pos(beginLine, beginColumn), pos(endLine, endColumn)), modifiers, annotations, name, implementsList, entries, members);
     }
     
-    public EnumDeclaration(Range range, int modifiers, List<AnnotationExpr> annotations, String name,
+    public EnumDeclaration(Range range, EnumSet<Modifier> modifiers, List<AnnotationExpr> annotations, String name,
                            List<ClassOrInterfaceType> implementsList, List<EnumConstantDeclaration> entries,
                            List<BodyDeclaration<?>> members) {
-=======
-    public EnumDeclaration(int beginLine, int beginColumn, int endLine, int endColumn, EnumSet<Modifier> modifiers,
-                           List<AnnotationExpr> annotations, String name, List<ClassOrInterfaceType> implementsList,
-                           List<EnumConstantDeclaration> entries, List<BodyDeclaration> members) {
-        this(new Range(pos(beginLine, beginColumn), pos(endLine, endColumn)), modifiers, annotations, name, implementsList, entries, members);
-    }
-    
-    public EnumDeclaration(Range range, EnumSet<Modifier> modifiers, List<AnnotationExpr> annotations, String name,
-                           List<ClassOrInterfaceType> implementsList, List<EnumConstantDeclaration> entries,
-                           List<BodyDeclaration> members) {
->>>>>>> 27e58254
         super(range, annotations, modifiers, name, members);
         setImplements(implementsList);
         setEntries(entries);
@@ -166,221 +137,4 @@
         return enumConstant;
     }
 
-    /**
-     * Annotates this
-     * 
-     * @param name the name of the annotation
-     * @return the {@link NormalAnnotationExpr} added
-     */
-    @Override
-    public NormalAnnotationExpr addAnnotation(String name) {
-        NormalAnnotationExpr normalAnnotationExpr = new NormalAnnotationExpr(
-                ASTHelper.createNameExpr(name), null);
-        getAnnotations().add(normalAnnotationExpr);
-        normalAnnotationExpr.setParentNode(this);
-        return normalAnnotationExpr;
-    }
-
-    /**
-     * Annotates this and automatically add the import
-     * 
-     * @param clazz the class of the annotation
-     * @return the {@link NormalAnnotationExpr} added
-     */
-    @Override
-    public NormalAnnotationExpr addAnnotation(Class<? extends Annotation> clazz) {
-        tryAddImportToParentCompilationUnit(clazz);
-        return addAnnotation(clazz.getSimpleName());
-    }
-
-    /**
-     * Annotates this with a marker annotation
-     * 
-     * @param name the name of the annotation
-     * @return this
-     */
-    @Override
-    public EnumDeclaration addMarkerAnnotation(String name) {
-        MarkerAnnotationExpr markerAnnotationExpr = new MarkerAnnotationExpr(
-                ASTHelper.createNameExpr(name));
-        getAnnotations().add(markerAnnotationExpr);
-        markerAnnotationExpr.setParentNode(this);
-        return this;
-    }
-
-    /**
-     * Annotates this with a marker annotation and automatically add the import
-     * 
-     * @param clazz the class of the annotation
-     * @return this
-     */
-    @Override
-    public EnumDeclaration addMarkerAnnotation(Class<? extends Annotation> clazz) {
-        tryAddImportToParentCompilationUnit(clazz);
-        return addMarkerAnnotation(clazz.getSimpleName());
-    }
-
-    /**
-     * Annotates this with a single member annotation
-     * 
-     * @param name the name of the annotation
-     * @return this
-     */
-    @Override
-    public EnumDeclaration addSingleMemberAnnotation(String name, String value) {
-        SingleMemberAnnotationExpr singleMemberAnnotationExpr = new SingleMemberAnnotationExpr(
-                ASTHelper.createNameExpr(name), ASTHelper.createNameExpr(value));
-        getAnnotations().add(singleMemberAnnotationExpr);
-        singleMemberAnnotationExpr.setParentNode(this);
-        return this;
-    }
-
-    /**
-     * Annotates this with a single member annotation and automatically add the import
-     * 
-     * @param clazz the class of the annotation
-     * @return this
-     */
-    @Override
-    public EnumDeclaration addSingleMemberAnnotation(Class<? extends Annotation> clazz, String value) {
-        tryAddImportToParentCompilationUnit(clazz);
-        return addSingleMemberAnnotation(clazz.getSimpleName(), value);
-    }
-
-    /**
-     * Add a field to this {@link EnumDeclaration} and automatically add the import of the type if needed
-     * 
-     * @param typeClass the type of the field
-     * @param modifiers the modifiers like {@link ModifierSet#PUBLIC}
-     * @param name the name of the field
-     * @return the {@link FieldDeclaration} created
-     */
-    @Override
-    public FieldDeclaration addField(Class<?> typeClass, int modifiers, String name) {
-        tryAddImportToParentCompilationUnit(typeClass);
-        return addField(typeClass.getSimpleName(), modifiers, name);
-    }
-
-    /**
-     * Add a field to this {@link EnumDeclaration}
-     * 
-     * @param type the type of the field
-     * @param modifiers the modifiers like {@link ModifierSet#PUBLIC}
-     * @param name the name of the field
-     * @return the {@link FieldDeclaration} created
-     */
-    @Override
-    public FieldDeclaration addField(String type, int modifiers, String name) {
-        return addField(new ClassOrInterfaceType(type), modifiers, name);
-    }
-
-    /**
-     * Add a field to this {@link EnumDeclaration}
-     * 
-     * @param type the type of the field
-     * @param modifiers the modifiers like {@link ModifierSet#PUBLIC}
-     * @param name the name of the field
-     * @return the {@link FieldDeclaration} created
-     */
-    public FieldDeclaration addField(Type type, int modifiers, String name) {
-        FieldDeclaration fieldDeclaration = new FieldDeclaration();
-        fieldDeclaration.getVariables().add(new VariableDeclarator(new VariableDeclaratorId(name)));
-        fieldDeclaration.setModifiers(modifiers);
-        fieldDeclaration.setType(type);
-        getMembers().add(fieldDeclaration);
-        fieldDeclaration.setParentNode(this);
-        return fieldDeclaration;
-    }
-
-    /**
-     * Add a private field to this {@link EnumDeclaration}
-     * 
-     * @param type the type of the field
-     * @param name the name of the field
-     * @return the {@link FieldDeclaration} created
-     */
-    @Override
-    public FieldDeclaration addPrivateField(Class<?> typeClass, String name) {
-        return addField(typeClass, ModifierSet.PRIVATE, name);
-    }
-
-    /**
-     * Add a private field to this {@link EnumDeclaration} and automatically add the import of the type if
-     * needed
-     * 
-     * @param type the type of the field
-     * @param name the name of the field
-     * @return the {@link FieldDeclaration} created
-     */
-    @Override
-    public FieldDeclaration addPrivateField(String type, String name) {
-        return addField(type, ModifierSet.PRIVATE, name);
-    }
-
-    /**
-     * Add a public field to this {@link EnumDeclaration}
-     * 
-     * @param type the type of the field
-     * @param name the name of the field
-     * @return the {@link FieldDeclaration} created
-     */
-    @Override
-    public FieldDeclaration addPublicField(Class<?> typeClass, String name) {
-        return addField(typeClass, ModifierSet.PUBLIC, name);
-    }
-
-    /**
-     * Add a public field to this {@link EnumDeclaration} and automatically add the import of the type if
-     * needed
-     * 
-     * @param type the type of the field
-     * @param name the name of the field
-     * @return the {@link FieldDeclaration} created
-     */
-    @Override
-    public FieldDeclaration addPublicField(String type, String name) {
-        return addField(type, ModifierSet.PUBLIC, name);
-    }
-
-    /**
-     * Add a protected field to this {@link EnumDeclaration}
-     * 
-     * @param type the type of the field
-     * @param name the name of the field
-     * @return the {@link FieldDeclaration} created
-     */
-    @Override
-    public FieldDeclaration addProtectedField(Class<?> typeClass, String name) {
-        return addField(typeClass, ModifierSet.PROTECTED, name);
-    }
-
-    /**
-     * Add a protected field to this {@link EnumDeclaration} and automatically add the import of the type
-     * if needed
-     * 
-     * @param type the type of the field
-     * @param name the name of the field
-     * @return the {@link FieldDeclaration} created
-     */
-    @Override
-    public FieldDeclaration addProtectedField(String type, String name) {
-        return addField(type, ModifierSet.PROTECTED, name);
-    }
-
-    /**
-     * Adds a methods to this {@link EnumDeclaration}
-     * 
-     * @param methodName the method name
-     * @param modifiers the modifiers like {@link ModifierSet#PUBLIC}
-     * @return the {@link MethodDeclaration} created
-     */
-    @Override
-    public MethodDeclaration addMethod(String methodName, int modifiers) {
-        MethodDeclaration methodDeclaration = new MethodDeclaration();
-        methodDeclaration.setName(methodName);
-        methodDeclaration.setModifiers(modifiers);
-        getMembers().add(methodDeclaration);
-        methodDeclaration.setParentNode(this);
-        return methodDeclaration;
-    }
 }