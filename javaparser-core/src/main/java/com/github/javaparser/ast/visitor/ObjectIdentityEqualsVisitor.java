/*
 * Copyright (C) 2007-2010 Júlio Vilmar Gesser.
 * Copyright (C) 2011, 2013-2016 The JavaParser Team.
 *
 * This file is part of JavaParser.
 *
 * JavaParser can be used either under the terms of
 * a) the GNU Lesser General Public License as published by
 *     the Free Software Foundation, either version 3 of the License, or
 *     (at your option) any later version.
 * b) the terms of the Apache License
 *
 * You should have received a copy of both licenses in LICENCE.LGPL and
 * LICENCE.APACHE. Please refer to those files for details.
 *
 * JavaParser is distributed in the hope that it will be useful,
 * but WITHOUT ANY WARRANTY; without even the implied warranty of
 * MERCHANTABILITY or FITNESS FOR A PARTICULAR PURPOSE.  See the
 * GNU Lesser General Public License for more details.
 */
package com.github.javaparser.ast.visitor;

import com.github.javaparser.ast.*;
import com.github.javaparser.ast.body.*;
import com.github.javaparser.ast.comments.BlockComment;
import com.github.javaparser.ast.comments.JavadocComment;
import com.github.javaparser.ast.comments.LineComment;
import com.github.javaparser.ast.expr.*;
import com.github.javaparser.ast.modules.*;
import com.github.javaparser.ast.stmt.*;
import com.github.javaparser.ast.type.*;

/**
 * A visitor that calculates deep node equality by comparing all properties and child nodes of the node.
 *
 * @author Julio Vilmar Gesser
 */
public class ObjectIdentityEqualsVisitor implements GenericVisitor<Boolean, Visitable> {

    private static final ObjectIdentityEqualsVisitor SINGLETON = new ObjectIdentityEqualsVisitor();

    public static boolean equals(final Node n, final Node n2) {
        return n.accept(SINGLETON, n2);
    }

    @Override
    public Boolean visit(final CompilationUnit n, final Visitable arg) {
        return n == arg;
    }

    @Override
    public Boolean visit(final PackageDeclaration n, final Visitable arg) {
        return n == arg;
    }

    @Override
    public Boolean visit(final TypeParameter n, final Visitable arg) {
        return n == arg;
    }

    @Override
    public Boolean visit(final LineComment n, final Visitable arg) {
        return n == arg;
    }

    @Override
    public Boolean visit(final BlockComment n, final Visitable arg) {
        return n == arg;
    }

    @Override
    public Boolean visit(final ClassOrInterfaceDeclaration n, final Visitable arg) {
        return n == arg;
    }

    @Override
    public Boolean visit(final EnumDeclaration n, final Visitable arg) {
        return n == arg;
    }

    @Override
    public Boolean visit(final EnumConstantDeclaration n, final Visitable arg) {
        return n == arg;
    }

    @Override
    public Boolean visit(final AnnotationDeclaration n, final Visitable arg) {
        return n == arg;
    }

    @Override
    public Boolean visit(final AnnotationMemberDeclaration n, final Visitable arg) {
        return n == arg;
    }

    @Override
    public Boolean visit(final FieldDeclaration n, final Visitable arg) {
        return n == arg;
    }

    @Override
    public Boolean visit(final VariableDeclarator n, final Visitable arg) {
        return n == arg;
    }

    @Override
    public Boolean visit(final ConstructorDeclaration n, final Visitable arg) {
        return n == arg;
    }

    @Override
    public Boolean visit(final MethodDeclaration n, final Visitable arg) {
        return n == arg;
    }

    @Override
    public Boolean visit(final Parameter n, final Visitable arg) {
        return n == arg;
    }

    @Override
    public Boolean visit(final InitializerDeclaration n, final Visitable arg) {
        return n == arg;
    }

    @Override
    public Boolean visit(final JavadocComment n, final Visitable arg) {
        return n == arg;
    }

    @Override
    public Boolean visit(final ClassOrInterfaceType n, final Visitable arg) {
        return n == arg;
    }

    @Override
    public Boolean visit(final PrimitiveType n, final Visitable arg) {
        return n == arg;
    }

    @Override
    public Boolean visit(final ArrayType n, final Visitable arg) {
        return n == arg;
    }

    @Override
    public Boolean visit(final ArrayCreationLevel n, final Visitable arg) {
        return n == arg;
    }

    @Override
    public Boolean visit(final IntersectionType n, final Visitable arg) {
        return n == arg;
    }

    @Override
    public Boolean visit(final UnionType n, final Visitable arg) {
        return n == arg;
    }

    @Override
    public Boolean visit(final VoidType n, final Visitable arg) {
        return n == arg;
    }

    @Override
    public Boolean visit(final WildcardType n, final Visitable arg) {
        return n == arg;
    }

    @Override
    public Boolean visit(final UnknownType n, final Visitable arg) {
        return n == arg;
    }

    @Override
    public Boolean visit(final ArrayAccessExpr n, final Visitable arg) {
        return n == arg;
    }

    @Override
    public Boolean visit(final ArrayCreationExpr n, final Visitable arg) {
        return n == arg;
    }

    @Override
    public Boolean visit(final ArrayInitializerExpr n, final Visitable arg) {
        return n == arg;
    }

    @Override
    public Boolean visit(final AssignExpr n, final Visitable arg) {
        return n == arg;
    }

    @Override
    public Boolean visit(final BinaryExpr n, final Visitable arg) {
        return n == arg;
    }

    @Override
    public Boolean visit(final CastExpr n, final Visitable arg) {
        return n == arg;
    }

    @Override
    public Boolean visit(final ClassExpr n, final Visitable arg) {
        return n == arg;
    }

    @Override
    public Boolean visit(final ConditionalExpr n, final Visitable arg) {
        return n == arg;
    }

    @Override
    public Boolean visit(final EnclosedExpr n, final Visitable arg) {
        return n == arg;
    }

    @Override
    public Boolean visit(final FieldAccessExpr n, final Visitable arg) {
        return n == arg;
    }

    @Override
    public Boolean visit(final InstanceOfExpr n, final Visitable arg) {
        return n == arg;
    }

    @Override
    public Boolean visit(final StringLiteralExpr n, final Visitable arg) {
        return n == arg;
    }

    @Override
    public Boolean visit(final IntegerLiteralExpr n, final Visitable arg) {
        return n == arg;
    }

    @Override
    public Boolean visit(final LongLiteralExpr n, final Visitable arg) {
        return n == arg;
    }

    @Override
    public Boolean visit(final CharLiteralExpr n, final Visitable arg) {
        return n == arg;
    }

    @Override
    public Boolean visit(final DoubleLiteralExpr n, final Visitable arg) {
        return n == arg;
    }

    @Override
    public Boolean visit(final BooleanLiteralExpr n, final Visitable arg) {
        return n == arg;
    }

    @Override
    public Boolean visit(final NullLiteralExpr n, final Visitable arg) {
        return n == arg;
    }

    @Override
    public Boolean visit(final MethodCallExpr n, final Visitable arg) {
        return n == arg;
    }

    @Override
    public Boolean visit(final NameExpr n, final Visitable arg) {
        return n == arg;
    }

    @Override
    public Boolean visit(final ObjectCreationExpr n, final Visitable arg) {
        return n == arg;
    }

    @Override
    public Boolean visit(final Name n, final Visitable arg) {
        return n == arg;
    }

    @Override
    public Boolean visit(final SimpleName n, final Visitable arg) {
        return n == arg;
    }

    @Override
    public Boolean visit(final ThisExpr n, final Visitable arg) {
        return n == arg;
    }

    @Override
    public Boolean visit(final SuperExpr n, final Visitable arg) {
        return n == arg;
    }

    @Override
    public Boolean visit(final UnaryExpr n, final Visitable arg) {
        return n == arg;
    }

    @Override
    public Boolean visit(final VariableDeclarationExpr n, final Visitable arg) {
        return n == arg;
    }

    @Override
    public Boolean visit(final MarkerAnnotationExpr n, final Visitable arg) {
        return n == arg;
    }

    @Override
    public Boolean visit(final SingleMemberAnnotationExpr n, final Visitable arg) {
        return n == arg;
    }

    @Override
    public Boolean visit(final NormalAnnotationExpr n, final Visitable arg) {
        return n == arg;
    }

    @Override
    public Boolean visit(final MemberValuePair n, final Visitable arg) {
        return n == arg;
    }

    @Override
    public Boolean visit(final ExplicitConstructorInvocationStmt n, final Visitable arg) {
        return n == arg;
    }

    @Override
    public Boolean visit(final LocalClassDeclarationStmt n, final Visitable arg) {
        return n == arg;
    }

    @Override
    public Boolean visit(final AssertStmt n, final Visitable arg) {
        return n == arg;
    }

    @Override
    public Boolean visit(final BlockStmt n, final Visitable arg) {
        return n == arg;
    }

    @Override
    public Boolean visit(final LabeledStmt n, final Visitable arg) {
        return n == arg;
    }

    @Override
    public Boolean visit(final EmptyStmt n, final Visitable arg) {
        return n == arg;
    }

    @Override
    public Boolean visit(final ExpressionStmt n, final Visitable arg) {
        return n == arg;
    }

    @Override
    public Boolean visit(final SwitchStmt n, final Visitable arg) {
        return n == arg;
    }

    @Override
    public Boolean visit(final SwitchEntry n, final Visitable arg) {
        return n == arg;
    }

    @Override
    public Boolean visit(final BreakStmt n, final Visitable arg) {
        return n == arg;
    }

    @Override
    public Boolean visit(final ReturnStmt n, final Visitable arg) {
        return n == arg;
    }

    @Override
    public Boolean visit(final IfStmt n, final Visitable arg) {
        return n == arg;
    }

    @Override
    public Boolean visit(final WhileStmt n, final Visitable arg) {
        return n == arg;
    }

    @Override
    public Boolean visit(final ContinueStmt n, final Visitable arg) {
        return n == arg;
    }

    @Override
    public Boolean visit(final DoStmt n, final Visitable arg) {
        return n == arg;
    }

    @Override
    public Boolean visit(final ForEachStmt n, final Visitable arg) {
        return n == arg;
    }

    @Override
    public Boolean visit(final ForStmt n, final Visitable arg) {
        return n == arg;
    }

    @Override
    public Boolean visit(final ThrowStmt n, final Visitable arg) {
        return n == arg;
    }

    @Override
    public Boolean visit(final SynchronizedStmt n, final Visitable arg) {
        return n == arg;
    }

    @Override
    public Boolean visit(final TryStmt n, final Visitable arg) {
        return n == arg;
    }

    @Override
    public Boolean visit(final CatchClause n, final Visitable arg) {
        return n == arg;
    }

    @Override
    public Boolean visit(final LambdaExpr n, final Visitable arg) {
        return n == arg;
    }

    @Override
    public Boolean visit(final MethodReferenceExpr n, final Visitable arg) {
        return n == arg;
    }

    @Override
    public Boolean visit(final TypeExpr n, final Visitable arg) {
        return n == arg;
    }

    @Override
    public Boolean visit(final ImportDeclaration n, final Visitable arg) {
        return n == arg;
    }

    @Override
    public Boolean visit(NodeList n, Visitable arg) {
        return n == arg;
    }

    @Override
    public Boolean visit(final ModuleDeclaration n, final Visitable arg) {
        return n == arg;
    }

    @Override
    public Boolean visit(final ModuleRequiresDirective n, final Visitable arg) {
        return n == arg;
    }

    @Override()
    public Boolean visit(final ModuleExportsDirective n, final Visitable arg) {
        return n == arg;
    }

    @Override()
    public Boolean visit(final ModuleProvidesDirective n, final Visitable arg) {
        return n == arg;
    }

    @Override()
    public Boolean visit(final ModuleUsesDirective n, final Visitable arg) {
        return n == arg;
    }

    @Override
    public Boolean visit(final ModuleOpensDirective n, final Visitable arg) {
        return n == arg;
    }

    @Override
    public Boolean visit(final UnparsableStmt n, final Visitable arg) {
        return n == arg;
    }

    @Override
    public Boolean visit(final ReceiverParameter n, final Visitable arg) {
        return n == arg;
    }

    @Override
    public Boolean visit(final VarType n, final Visitable arg) {
        return n == arg;
    }

    @Override
    public Boolean visit(final Modifier n, final Visitable arg) {
        return n == arg;
    }

    @Override
    public Boolean visit(final SwitchExpr n, final Visitable arg) {
        return n == arg;
    }

    @Override
<<<<<<< HEAD
    public Boolean visit(final TextBlockLiteralExpr n, final Visitable arg) {
=======
    public Boolean visit(final YieldStmt n, final Visitable arg) {
>>>>>>> b60b9f5b
        return n == arg;
    }
}<|MERGE_RESOLUTION|>--- conflicted
+++ resolved
@@ -514,11 +514,12 @@
     }
 
     @Override
-<<<<<<< HEAD
+    public Boolean visit(final YieldStmt n, final Visitable arg) {
+        return n == arg;
+    }
+
+    @Override
     public Boolean visit(final TextBlockLiteralExpr n, final Visitable arg) {
-=======
-    public Boolean visit(final YieldStmt n, final Visitable arg) {
->>>>>>> b60b9f5b
         return n == arg;
     }
 }