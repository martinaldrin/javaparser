/*
 * Copyright (C) 2007-2010 Júlio Vilmar Gesser.
 * Copyright (C) 2011, 2013-2016 The JavaParser Team.
 *
 * This file is part of JavaParser.
 *
 * JavaParser can be used either under the terms of
 * a) the GNU Lesser General Public License as published by
 *     the Free Software Foundation, either version 3 of the License, or
 *     (at your option) any later version.
 * b) the terms of the Apache License
 *
 * You should have received a copy of both licenses in LICENCE.LGPL and
 * LICENCE.APACHE. Please refer to those files for details.
 *
 * JavaParser is distributed in the hope that it will be useful,
 * but WITHOUT ANY WARRANTY; without even the implied warranty of
 * MERCHANTABILITY or FITNESS FOR A PARTICULAR PURPOSE.  See the
 * GNU Lesser General Public License for more details.
 */
package com.github.javaparser.ast.visitor;

import com.github.javaparser.ast.*;
import com.github.javaparser.ast.body.*;
import com.github.javaparser.ast.comments.BlockComment;
import com.github.javaparser.ast.comments.JavadocComment;
import com.github.javaparser.ast.comments.LineComment;
import com.github.javaparser.ast.expr.*;
import com.github.javaparser.ast.modules.*;
import com.github.javaparser.ast.stmt.*;
import com.github.javaparser.ast.type.*;

/**
 * A visitor that returns nothing, and has a default implementation for all its visit
 * methods that simply visit their children in an unspecified order.
 *
 * @author Julio Vilmar Gesser
 */
public abstract class VoidVisitorAdapter<A> implements VoidVisitor<A> {

    @Override
    public void visit(final AnnotationDeclaration n, final A arg) {
        n.getMembers().forEach(p -> p.accept(this, arg));
        n.getModifiers().forEach(p -> p.accept(this, arg));
        n.getName().accept(this, arg);
        n.getAnnotations().forEach(p -> p.accept(this, arg));
        n.getComment().ifPresent(l -> l.accept(this, arg));
    }

    @Override
    public void visit(final AnnotationMemberDeclaration n, final A arg) {
        n.getDefaultValue().ifPresent(l -> l.accept(this, arg));
        n.getModifiers().forEach(p -> p.accept(this, arg));
        n.getName().accept(this, arg);
        n.getType().accept(this, arg);
        n.getAnnotations().forEach(p -> p.accept(this, arg));
        n.getComment().ifPresent(l -> l.accept(this, arg));
    }

    @Override
    public void visit(final ArrayAccessExpr n, final A arg) {
        n.getIndex().accept(this, arg);
        n.getName().accept(this, arg);
        n.getComment().ifPresent(l -> l.accept(this, arg));
    }

    @Override
    public void visit(final ArrayCreationExpr n, final A arg) {
        n.getElementType().accept(this, arg);
        n.getInitializer().ifPresent(l -> l.accept(this, arg));
        n.getLevels().forEach(p -> p.accept(this, arg));
        n.getComment().ifPresent(l -> l.accept(this, arg));
    }

    @Override
    public void visit(final ArrayInitializerExpr n, final A arg) {
        n.getValues().forEach(p -> p.accept(this, arg));
        n.getComment().ifPresent(l -> l.accept(this, arg));
    }

    @Override
    public void visit(final AssertStmt n, final A arg) {
        n.getCheck().accept(this, arg);
        n.getMessage().ifPresent(l -> l.accept(this, arg));
        n.getComment().ifPresent(l -> l.accept(this, arg));
    }

    @Override
    public void visit(final AssignExpr n, final A arg) {
        n.getTarget().accept(this, arg);
        n.getValue().accept(this, arg);
        n.getComment().ifPresent(l -> l.accept(this, arg));
    }

    @Override
    public void visit(final BinaryExpr n, final A arg) {
        n.getLeft().accept(this, arg);
        n.getRight().accept(this, arg);
        n.getComment().ifPresent(l -> l.accept(this, arg));
    }

    @Override
    public void visit(final BlockComment n, final A arg) {
        n.getComment().ifPresent(l -> l.accept(this, arg));
    }

    @Override
    public void visit(final BlockStmt n, final A arg) {
        n.getStatements().forEach(p -> p.accept(this, arg));
        n.getComment().ifPresent(l -> l.accept(this, arg));
    }

    @Override
    public void visit(final BooleanLiteralExpr n, final A arg) {
        n.getComment().ifPresent(l -> l.accept(this, arg));
    }

    @Override
    public void visit(final BreakStmt n, final A arg) {
        n.getLabel().ifPresent(l -> l.accept(this, arg));
        n.getComment().ifPresent(l -> l.accept(this, arg));
    }

    @Override
    public void visit(final CastExpr n, final A arg) {
        n.getExpression().accept(this, arg);
        n.getType().accept(this, arg);
        n.getComment().ifPresent(l -> l.accept(this, arg));
    }

    @Override
    public void visit(final CatchClause n, final A arg) {
        n.getBody().accept(this, arg);
        n.getParameter().accept(this, arg);
        n.getComment().ifPresent(l -> l.accept(this, arg));
    }

    @Override
    public void visit(final CharLiteralExpr n, final A arg) {
        n.getComment().ifPresent(l -> l.accept(this, arg));
    }

    @Override
    public void visit(final ClassExpr n, final A arg) {
        n.getType().accept(this, arg);
        n.getComment().ifPresent(l -> l.accept(this, arg));
    }

    @Override
    public void visit(final ClassOrInterfaceDeclaration n, final A arg) {
        n.getExtendedTypes().forEach(p -> p.accept(this, arg));
        n.getImplementedTypes().forEach(p -> p.accept(this, arg));
        n.getTypeParameters().forEach(p -> p.accept(this, arg));
        n.getMembers().forEach(p -> p.accept(this, arg));
        n.getModifiers().forEach(p -> p.accept(this, arg));
        n.getName().accept(this, arg);
        n.getAnnotations().forEach(p -> p.accept(this, arg));
        n.getComment().ifPresent(l -> l.accept(this, arg));
    }

    @Override
    public void visit(final ClassOrInterfaceType n, final A arg) {
        n.getName().accept(this, arg);
        n.getScope().ifPresent(l -> l.accept(this, arg));
        n.getTypeArguments().ifPresent(l -> l.forEach(v -> v.accept(this, arg)));
        n.getAnnotations().forEach(p -> p.accept(this, arg));
        n.getComment().ifPresent(l -> l.accept(this, arg));
    }

    @Override
    public void visit(final CompilationUnit n, final A arg) {
        n.getImports().forEach(p -> p.accept(this, arg));
        n.getModule().ifPresent(l -> l.accept(this, arg));
        n.getPackageDeclaration().ifPresent(l -> l.accept(this, arg));
        n.getTypes().forEach(p -> p.accept(this, arg));
        n.getComment().ifPresent(l -> l.accept(this, arg));
    }

    @Override
    public void visit(final ConditionalExpr n, final A arg) {
        n.getCondition().accept(this, arg);
        n.getElseExpr().accept(this, arg);
        n.getThenExpr().accept(this, arg);
        n.getComment().ifPresent(l -> l.accept(this, arg));
    }

    @Override
    public void visit(final ConstructorDeclaration n, final A arg) {
        n.getBody().accept(this, arg);
        n.getModifiers().forEach(p -> p.accept(this, arg));
        n.getName().accept(this, arg);
        n.getParameters().forEach(p -> p.accept(this, arg));
        n.getReceiverParameter().ifPresent(l -> l.accept(this, arg));
        n.getThrownExceptions().forEach(p -> p.accept(this, arg));
        n.getTypeParameters().forEach(p -> p.accept(this, arg));
        n.getAnnotations().forEach(p -> p.accept(this, arg));
        n.getComment().ifPresent(l -> l.accept(this, arg));
    }

    @Override
    public void visit(final ContinueStmt n, final A arg) {
        n.getLabel().ifPresent(l -> l.accept(this, arg));
        n.getComment().ifPresent(l -> l.accept(this, arg));
    }

    @Override
    public void visit(final DoStmt n, final A arg) {
        n.getBody().accept(this, arg);
        n.getCondition().accept(this, arg);
        n.getComment().ifPresent(l -> l.accept(this, arg));
    }

    @Override
    public void visit(final DoubleLiteralExpr n, final A arg) {
        n.getComment().ifPresent(l -> l.accept(this, arg));
    }

    @Override
    public void visit(final EmptyStmt n, final A arg) {
        n.getComment().ifPresent(l -> l.accept(this, arg));
    }

    @Override
    public void visit(final EnclosedExpr n, final A arg) {
        n.getInner().accept(this, arg);
        n.getComment().ifPresent(l -> l.accept(this, arg));
    }

    @Override
    public void visit(final EnumConstantDeclaration n, final A arg) {
        n.getArguments().forEach(p -> p.accept(this, arg));
        n.getClassBody().forEach(p -> p.accept(this, arg));
        n.getName().accept(this, arg);
        n.getAnnotations().forEach(p -> p.accept(this, arg));
        n.getComment().ifPresent(l -> l.accept(this, arg));
    }

    @Override
    public void visit(final EnumDeclaration n, final A arg) {
        n.getEntries().forEach(p -> p.accept(this, arg));
        n.getImplementedTypes().forEach(p -> p.accept(this, arg));
        n.getMembers().forEach(p -> p.accept(this, arg));
        n.getModifiers().forEach(p -> p.accept(this, arg));
        n.getName().accept(this, arg);
        n.getAnnotations().forEach(p -> p.accept(this, arg));
        n.getComment().ifPresent(l -> l.accept(this, arg));
    }

    @Override
    public void visit(final ExplicitConstructorInvocationStmt n, final A arg) {
        n.getArguments().forEach(p -> p.accept(this, arg));
        n.getExpression().ifPresent(l -> l.accept(this, arg));
        n.getTypeArguments().ifPresent(l -> l.forEach(v -> v.accept(this, arg)));
        n.getComment().ifPresent(l -> l.accept(this, arg));
    }

    @Override
    public void visit(final ExpressionStmt n, final A arg) {
        n.getExpression().accept(this, arg);
        n.getComment().ifPresent(l -> l.accept(this, arg));
    }

    @Override
    public void visit(final FieldAccessExpr n, final A arg) {
        n.getName().accept(this, arg);
        n.getScope().accept(this, arg);
        n.getTypeArguments().ifPresent(l -> l.forEach(v -> v.accept(this, arg)));
        n.getComment().ifPresent(l -> l.accept(this, arg));
    }

    @Override
    public void visit(final FieldDeclaration n, final A arg) {
        n.getModifiers().forEach(p -> p.accept(this, arg));
        n.getVariables().forEach(p -> p.accept(this, arg));
        n.getAnnotations().forEach(p -> p.accept(this, arg));
        n.getComment().ifPresent(l -> l.accept(this, arg));
    }

    @Override
    public void visit(final ForEachStmt n, final A arg) {
        n.getBody().accept(this, arg);
        n.getIterable().accept(this, arg);
        n.getVariable().accept(this, arg);
        n.getComment().ifPresent(l -> l.accept(this, arg));
    }

    @Override
    public void visit(final ForStmt n, final A arg) {
        n.getBody().accept(this, arg);
        n.getCompare().ifPresent(l -> l.accept(this, arg));
        n.getInitialization().forEach(p -> p.accept(this, arg));
        n.getUpdate().forEach(p -> p.accept(this, arg));
        n.getComment().ifPresent(l -> l.accept(this, arg));
    }

    @Override
    public void visit(final IfStmt n, final A arg) {
        n.getCondition().accept(this, arg);
        n.getElseStmt().ifPresent(l -> l.accept(this, arg));
        n.getThenStmt().accept(this, arg);
        n.getComment().ifPresent(l -> l.accept(this, arg));
    }

    @Override
    public void visit(final InitializerDeclaration n, final A arg) {
        n.getBody().accept(this, arg);
        n.getAnnotations().forEach(p -> p.accept(this, arg));
        n.getComment().ifPresent(l -> l.accept(this, arg));
    }

    @Override
    public void visit(final InstanceOfExpr n, final A arg) {
        n.getExpression().accept(this, arg);
        n.getType().accept(this, arg);
        n.getComment().ifPresent(l -> l.accept(this, arg));
    }

    @Override
    public void visit(final IntegerLiteralExpr n, final A arg) {
        n.getComment().ifPresent(l -> l.accept(this, arg));
    }

    @Override
    public void visit(final JavadocComment n, final A arg) {
        n.getComment().ifPresent(l -> l.accept(this, arg));
    }

    @Override
    public void visit(final LabeledStmt n, final A arg) {
        n.getLabel().accept(this, arg);
        n.getStatement().accept(this, arg);
        n.getComment().ifPresent(l -> l.accept(this, arg));
    }

    @Override
    public void visit(final LineComment n, final A arg) {
        n.getComment().ifPresent(l -> l.accept(this, arg));
    }

    @Override
    public void visit(final LongLiteralExpr n, final A arg) {
        n.getComment().ifPresent(l -> l.accept(this, arg));
    }

    @Override
    public void visit(final MarkerAnnotationExpr n, final A arg) {
        n.getName().accept(this, arg);
        n.getComment().ifPresent(l -> l.accept(this, arg));
    }

    @Override
    public void visit(final MemberValuePair n, final A arg) {
        n.getName().accept(this, arg);
        n.getValue().accept(this, arg);
        n.getComment().ifPresent(l -> l.accept(this, arg));
    }

    @Override
    public void visit(final MethodCallExpr n, final A arg) {
        n.getArguments().forEach(p -> p.accept(this, arg));
        n.getName().accept(this, arg);
        n.getScope().ifPresent(l -> l.accept(this, arg));
        n.getTypeArguments().ifPresent(l -> l.forEach(v -> v.accept(this, arg)));
        n.getComment().ifPresent(l -> l.accept(this, arg));
    }

    @Override
    public void visit(final MethodDeclaration n, final A arg) {
        n.getBody().ifPresent(l -> l.accept(this, arg));
        n.getType().accept(this, arg);
        n.getModifiers().forEach(p -> p.accept(this, arg));
        n.getName().accept(this, arg);
        n.getParameters().forEach(p -> p.accept(this, arg));
        n.getReceiverParameter().ifPresent(l -> l.accept(this, arg));
        n.getThrownExceptions().forEach(p -> p.accept(this, arg));
        n.getTypeParameters().forEach(p -> p.accept(this, arg));
        n.getAnnotations().forEach(p -> p.accept(this, arg));
        n.getComment().ifPresent(l -> l.accept(this, arg));
    }

    @Override
    public void visit(final NameExpr n, final A arg) {
        n.getName().accept(this, arg);
        n.getComment().ifPresent(l -> l.accept(this, arg));
    }

    @Override
    public void visit(final NormalAnnotationExpr n, final A arg) {
        n.getPairs().forEach(p -> p.accept(this, arg));
        n.getName().accept(this, arg);
        n.getComment().ifPresent(l -> l.accept(this, arg));
    }

    @Override
    public void visit(final NullLiteralExpr n, final A arg) {
        n.getComment().ifPresent(l -> l.accept(this, arg));
    }

    @Override
    public void visit(final ObjectCreationExpr n, final A arg) {
        n.getAnonymousClassBody().ifPresent(l -> l.forEach(v -> v.accept(this, arg)));
        n.getArguments().forEach(p -> p.accept(this, arg));
        n.getScope().ifPresent(l -> l.accept(this, arg));
        n.getType().accept(this, arg);
        n.getTypeArguments().ifPresent(l -> l.forEach(v -> v.accept(this, arg)));
        n.getComment().ifPresent(l -> l.accept(this, arg));
    }

    @Override
    public void visit(final PackageDeclaration n, final A arg) {
        n.getAnnotations().forEach(p -> p.accept(this, arg));
        n.getName().accept(this, arg);
        n.getComment().ifPresent(l -> l.accept(this, arg));
    }

    @Override
    public void visit(final Parameter n, final A arg) {
        n.getAnnotations().forEach(p -> p.accept(this, arg));
        n.getModifiers().forEach(p -> p.accept(this, arg));
        n.getName().accept(this, arg);
        n.getType().accept(this, arg);
        n.getVarArgsAnnotations().forEach(p -> p.accept(this, arg));
        n.getComment().ifPresent(l -> l.accept(this, arg));
    }

    @Override
    public void visit(final PrimitiveType n, final A arg) {
        n.getAnnotations().forEach(p -> p.accept(this, arg));
        n.getComment().ifPresent(l -> l.accept(this, arg));
    }

    @Override
    public void visit(final Name n, final A arg) {
        n.getQualifier().ifPresent(l -> l.accept(this, arg));
        n.getComment().ifPresent(l -> l.accept(this, arg));
    }

    @Override
    public void visit(final SimpleName n, final A arg) {
        n.getComment().ifPresent(l -> l.accept(this, arg));
    }

    @Override
    public void visit(final ArrayType n, final A arg) {
        n.getComponentType().accept(this, arg);
        n.getAnnotations().forEach(p -> p.accept(this, arg));
        n.getComment().ifPresent(l -> l.accept(this, arg));
    }

    @Override
    public void visit(final ArrayCreationLevel n, final A arg) {
        n.getAnnotations().forEach(p -> p.accept(this, arg));
        n.getDimension().ifPresent(l -> l.accept(this, arg));
        n.getComment().ifPresent(l -> l.accept(this, arg));
    }

    @Override
    public void visit(final IntersectionType n, final A arg) {
        n.getElements().forEach(p -> p.accept(this, arg));
        n.getAnnotations().forEach(p -> p.accept(this, arg));
        n.getComment().ifPresent(l -> l.accept(this, arg));
    }

    @Override
    public void visit(final UnionType n, final A arg) {
        n.getElements().forEach(p -> p.accept(this, arg));
        n.getAnnotations().forEach(p -> p.accept(this, arg));
        n.getComment().ifPresent(l -> l.accept(this, arg));
    }

    @Override
    public void visit(final ReturnStmt n, final A arg) {
        n.getExpression().ifPresent(l -> l.accept(this, arg));
        n.getComment().ifPresent(l -> l.accept(this, arg));
    }

    @Override
    public void visit(final SingleMemberAnnotationExpr n, final A arg) {
        n.getMemberValue().accept(this, arg);
        n.getName().accept(this, arg);
        n.getComment().ifPresent(l -> l.accept(this, arg));
    }

    @Override
    public void visit(final StringLiteralExpr n, final A arg) {
        n.getComment().ifPresent(l -> l.accept(this, arg));
    }

    @Override
    public void visit(final SuperExpr n, final A arg) {
        n.getTypeName().ifPresent(l -> l.accept(this, arg));
        n.getComment().ifPresent(l -> l.accept(this, arg));
    }

    @Override
    public void visit(final SwitchEntry n, final A arg) {
        n.getLabels().forEach(p -> p.accept(this, arg));
        n.getStatements().forEach(p -> p.accept(this, arg));
        n.getComment().ifPresent(l -> l.accept(this, arg));
    }

    @Override
    public void visit(final SwitchStmt n, final A arg) {
        n.getEntries().forEach(p -> p.accept(this, arg));
        n.getSelector().accept(this, arg);
        n.getComment().ifPresent(l -> l.accept(this, arg));
    }

    @Override
    public void visit(final SynchronizedStmt n, final A arg) {
        n.getBody().accept(this, arg);
        n.getExpression().accept(this, arg);
        n.getComment().ifPresent(l -> l.accept(this, arg));
    }

    @Override
    public void visit(final ThisExpr n, final A arg) {
        n.getTypeName().ifPresent(l -> l.accept(this, arg));
        n.getComment().ifPresent(l -> l.accept(this, arg));
    }

    @Override
    public void visit(final ThrowStmt n, final A arg) {
        n.getExpression().accept(this, arg);
        n.getComment().ifPresent(l -> l.accept(this, arg));
    }

    @Override
    public void visit(final TryStmt n, final A arg) {
        n.getCatchClauses().forEach(p -> p.accept(this, arg));
        n.getFinallyBlock().ifPresent(l -> l.accept(this, arg));
        n.getResources().forEach(p -> p.accept(this, arg));
        n.getTryBlock().accept(this, arg);
        n.getComment().ifPresent(l -> l.accept(this, arg));
    }

    @Override
    public void visit(final LocalClassDeclarationStmt n, final A arg) {
        n.getClassDeclaration().accept(this, arg);
        n.getComment().ifPresent(l -> l.accept(this, arg));
    }

    @Override
    public void visit(final TypeParameter n, final A arg) {
        n.getName().accept(this, arg);
        n.getTypeBound().forEach(p -> p.accept(this, arg));
        n.getAnnotations().forEach(p -> p.accept(this, arg));
        n.getComment().ifPresent(l -> l.accept(this, arg));
    }

    @Override
    public void visit(final UnaryExpr n, final A arg) {
        n.getExpression().accept(this, arg);
        n.getComment().ifPresent(l -> l.accept(this, arg));
    }

    @Override
    public void visit(final UnknownType n, final A arg) {
        n.getAnnotations().forEach(p -> p.accept(this, arg));
        n.getComment().ifPresent(l -> l.accept(this, arg));
    }

    @Override
    public void visit(final VariableDeclarationExpr n, final A arg) {
        n.getAnnotations().forEach(p -> p.accept(this, arg));
        n.getModifiers().forEach(p -> p.accept(this, arg));
        n.getVariables().forEach(p -> p.accept(this, arg));
        n.getComment().ifPresent(l -> l.accept(this, arg));
    }

    @Override
    public void visit(final VariableDeclarator n, final A arg) {
        n.getInitializer().ifPresent(l -> l.accept(this, arg));
        n.getName().accept(this, arg);
        n.getType().accept(this, arg);
        n.getComment().ifPresent(l -> l.accept(this, arg));
    }

    @Override
    public void visit(final VoidType n, final A arg) {
        n.getAnnotations().forEach(p -> p.accept(this, arg));
        n.getComment().ifPresent(l -> l.accept(this, arg));
    }

    @Override
    public void visit(final WhileStmt n, final A arg) {
        n.getBody().accept(this, arg);
        n.getCondition().accept(this, arg);
        n.getComment().ifPresent(l -> l.accept(this, arg));
    }

    @Override
    public void visit(final WildcardType n, final A arg) {
        n.getExtendedType().ifPresent(l -> l.accept(this, arg));
        n.getSuperType().ifPresent(l -> l.accept(this, arg));
        n.getAnnotations().forEach(p -> p.accept(this, arg));
        n.getComment().ifPresent(l -> l.accept(this, arg));
    }

    @Override
    public void visit(final LambdaExpr n, final A arg) {
        n.getBody().accept(this, arg);
        n.getParameters().forEach(p -> p.accept(this, arg));
        n.getComment().ifPresent(l -> l.accept(this, arg));
    }

    @Override
    public void visit(final MethodReferenceExpr n, final A arg) {
        n.getScope().accept(this, arg);
        n.getTypeArguments().ifPresent(l -> l.forEach(v -> v.accept(this, arg)));
        n.getComment().ifPresent(l -> l.accept(this, arg));
    }

    @Override
    public void visit(final TypeExpr n, final A arg) {
        n.getType().accept(this, arg);
        n.getComment().ifPresent(l -> l.accept(this, arg));
    }

    @Override
    public void visit(NodeList n, A arg) {
        for (Object node : n) {
            ((Node) node).accept(this, arg);
        }
    }

    @Override
    public void visit(final ImportDeclaration n, final A arg) {
        n.getName().accept(this, arg);
        n.getComment().ifPresent(l -> l.accept(this, arg));
    }

    public void visit(final ModuleDeclaration n, final A arg) {
        n.getAnnotations().forEach(p -> p.accept(this, arg));
        n.getDirectives().forEach(p -> p.accept(this, arg));
        n.getName().accept(this, arg);
        n.getComment().ifPresent(l -> l.accept(this, arg));
    }

    public void visit(final ModuleRequiresDirective n, final A arg) {
        n.getModifiers().forEach(p -> p.accept(this, arg));
        n.getName().accept(this, arg);
        n.getComment().ifPresent(l -> l.accept(this, arg));
    }

    @Override
    public void visit(final ModuleExportsDirective n, final A arg) {
        n.getModuleNames().forEach(p -> p.accept(this, arg));
        n.getName().accept(this, arg);
        n.getComment().ifPresent(l -> l.accept(this, arg));
    }

    @Override
    public void visit(final ModuleProvidesDirective n, final A arg) {
        n.getName().accept(this, arg);
        n.getWith().forEach(p -> p.accept(this, arg));
        n.getComment().ifPresent(l -> l.accept(this, arg));
    }

    @Override
    public void visit(final ModuleUsesDirective n, final A arg) {
        n.getName().accept(this, arg);
        n.getComment().ifPresent(l -> l.accept(this, arg));
    }

    @Override
    public void visit(final ModuleOpensDirective n, final A arg) {
        n.getModuleNames().forEach(p -> p.accept(this, arg));
        n.getName().accept(this, arg);
        n.getComment().ifPresent(l -> l.accept(this, arg));
    }

    @Override
    public void visit(final UnparsableStmt n, final A arg) {
        n.getComment().ifPresent(l -> l.accept(this, arg));
    }

    @Override
    public void visit(final ReceiverParameter n, final A arg) {
        n.getAnnotations().forEach(p -> p.accept(this, arg));
        n.getName().accept(this, arg);
        n.getType().accept(this, arg);
        n.getComment().ifPresent(l -> l.accept(this, arg));
    }

    @Override
    public void visit(final VarType n, final A arg) {
        n.getAnnotations().forEach(p -> p.accept(this, arg));
        n.getComment().ifPresent(l -> l.accept(this, arg));
    }

    @Override
    public void visit(final Modifier n, final A arg) {
        n.getComment().ifPresent(l -> l.accept(this, arg));
    }

    @Override
    public void visit(final SwitchExpr n, final A arg) {
        n.getEntries().forEach(p -> p.accept(this, arg));
        n.getSelector().accept(this, arg);
        n.getComment().ifPresent(l -> l.accept(this, arg));
    }

    @Override
<<<<<<< HEAD
    public void visit(final TextBlockLiteralExpr n, final A arg) {
=======
    public void visit(final YieldStmt n, final A arg) {
        n.getExpression().accept(this, arg);
>>>>>>> b60b9f5b
        n.getComment().ifPresent(l -> l.accept(this, arg));
    }
}<|MERGE_RESOLUTION|>--- conflicted
+++ resolved
@@ -702,12 +702,13 @@
     }
 
     @Override
-<<<<<<< HEAD
     public void visit(final TextBlockLiteralExpr n, final A arg) {
-=======
+        n.getComment().ifPresent(l -> l.accept(this, arg));
+    }
+
+    @Override
     public void visit(final YieldStmt n, final A arg) {
         n.getExpression().accept(this, arg);
->>>>>>> b60b9f5b
         n.getComment().ifPresent(l -> l.accept(this, arg));
     }
 }